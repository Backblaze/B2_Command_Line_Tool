# Changelog
All notable changes to this project will be documented in this file.

The format is based on [Keep a Changelog](https://keepachangelog.com/en/1.0.0/),
and this project adheres to [Semantic Versioning](https://semver.org/spec/v2.0.0.html).

## [Unreleased]

### Added
* Add `--incrementalMode` to `sync` and `upload-file`
<<<<<<< HEAD
* Add wildcard support for the `ls` command
* Add `rm` command
=======
* Add `license` command for printing licenses of b2 and libraries
>>>>>>> 3667441a

### Fixed
* Stop using b2sdk.v1 in arg_parser.py
* Fix issues when running commands on Python 3.11
* Fix tests after changes introduced in b2sdk 1.19.0

### Infrastructure
* GitHub CI got checkout action updated to v3 and setup-python to v4
* Ensured that changelog validation only happens on pull requests
* GitHub CI uses GITHUB_OUTPUT instead of deprecated set-output
* Releases now feature digests of each file
* Change default Python version in CI/CD to 3.11

## [3.6.0] - 2022-09-20

### Added
* Add `replication-delete` command
* Add `replication-pause` command
* Add `replication-status` command
* Add `replication-unpause` command
* Add `--include-existing-files` to `replication-setup`
* Add `--max-streams` parameter to download commands
* Add `--fileLockEnabled` switch to `update-bucket` subcommand

### Fixed
* Fix `replication-setup` default priority setter

### Infrastructure
* Fix warnings in tests
* Fix `test_keys` unit test after changes in b2sdk
* Fix running tests on the CI with the latest SDK from the master branch

## [3.5.0] - 2022-07-27

As in 3.4.0, replication support may be unstable, however no backward-incompatible
changes are currently planned.
This version is pinned strictly to `b2-sdk-python==1.17.3` for the same reason.

### Added
* Add `--write-buffer-size` parameter
* Add `--skip-hash-verification` parameter

### Changed
* Minimum MacOS version from 10.15 to 11.0

### Infrastructure
* Try not to crash tests due to bucket name collision
* Fix replication integration tests
* Fix leaking buckets in integration tests
* Limit number of workers for integration tests to 1 for now
* Make integration tests remove buckets only based on name, not based on creation time
* Add dependabot configuration

## [3.4.0] - 2022-05-04

This release contains a preview of replication support. It allows for basic usage
of B2 replication feature (currently in closed beta). Until this notice is removed,
the interface of replication related functionality should be not considered as public
API (as defined by SemVer).
This version is pinned strictly to `b2-sdk-python==1.16.0` for the same reason.

### Added
* Add basic replication support to `create-bucket` and `update-bucket`
* Add more fields to `get-account-info` json
* Add `--replication` to `ls --long`
* Add `replication-setup` command
* Add "quick start guide" to documentation

### Changed
* Made `bucketType` positional argument to `update-bucket` optional
* Run unit tests on all CPUs

## [3.3.0] - 2022-04-20

### Added
* Add `--threads` parameter to `download-file-by-name` and `download-file-by-id`
* Add `--uploadThreads` and `--downloadThreads` parameters to `sync`
* Add `--profile` switch support
* Add `applicationKeyId` and `isMasterKey` to the output of `get-account-info`

### Changed
* Rename `--threads` parameter for `--sync` to `--syncThreads`

### Fixed
* Fix license header checker on Windows
* Fix `UnicodeEncodeError` after successful SSE-C download on a non-utf8 terminal (#786)

### Removed
* Remove official support for python 3.5
* Remove official support for python 3.6

## [3.2.1] - 2022-02-23

### Fixed
* Fix setting permissions for local sqlite database (thanks to Jan Schejbal for responsible disclosure!)

## [3.2.0] - 2021-12-23

### Added
* Add compatibility support for arrow >= 1.0.2 on newer Python versions while
  continuing to support Python 3.5

### Fixed
* Fallback to `ascii` decoder when printing help in case the locales are not properly set
* Apply the value of `--threads` parameter to `sync` downloader threads

## [3.1.0] - 2021-11-02

### Added
* Add `--allCapabilities` to `create-key`
* Add support for Python 3.10

### Fixed
* Fix testing bundle in CI for a new `staticx` version

## [3.0.3] - 2021-09-27

### Fixed
* Fix pypy selector in CI
* Fix for static linking of Linux binary (CD uses python container)

## [3.0.2] - 2021-09-17

### Added
* Sign Windows binary

### Changed
* Download instruction in README.md (wording suggested by https://github.com/philh7456)
* Make Linux binary statically linked

## [3.0.1] - 2021-08-09

### Fixed
* logs from all loggers (in dependencies too) brought back

## [3.0.0] - 2021-08-07

### Added
* Add possibility to change realm during integration tests
* Add possibility to install SDK from local folder instead of pypi when running tests
* Add full support of establishing file metadata when copying, with either source or target using SSE-C
* Add `--noInfo` option to `copy-file-by-id`
* Integration test for checking if `bad_bucket_id` error code is returned

### Fixed
* Fix integration tests on non-production environments
* Fix warnings thrown by integration tests
* delete-key unit test adjusted to a less mocked simulator
* Fix integration test cleanup
* Representing encryption-related metadata in buckets and file versions is now consistent

### Changed
* CLI now uses `b2sdk.v2`
* Downloading files prints file metadata as soon as the download commences (not when it finishes)
* New way of establishing location of the SQLite cache file, using `XDG_CONFIG_HOME` env var
* Downloaded file's metadata is complete and is displayed before the file is downloaded, a `Download finished` message
  is issued at the end
* `contentLength` changed to `size` where appropriate
* Log configuration: stack traces are not printed in case of errors by default, `--verbose` changes that
* Log configuration arguments behaviour altered: `--logConfig` is exclusive with `--verbose` and `--debugLogs`
* Log configuration arguments behaviour altered: `--verbose` and `--debugLogs` can be used at the same time
  (and they will both be taken into account)

### Removed
* Support of `--metadataDirective` argument in `copy-file-by-id` (the `metadataDirective` sent to B2 cloud is
  detected automatically)

## [2.5.1] - 2021-08-06

* `SRC_LAST_MODIFIED_MILLIS` import fix

## [2.5.0] - 2021-05-22

### Added
* Add integration test for sync within one bucket with different encryption
* Notarize OSX binary
* File lock arguments and new commands

### Fixed
* Fixed breaking integration test case
* Add zoneinfo to the Windows bundle
* Fixed unit tests failing on new attributes of FileVersionInfo
* Removing old buckets in integration tests
* Bucket name entropy in tests increased

## [2.4.0] - 2021-04-22

### Added
* Sign OSX binary
* Add support for SSE-C server-side encryption mode

### Fixed
* Exclude packages inside the test package when installing

## [2.3.0] - 2021-03-25

### Added
* Add support for SSE-B2 server-side encryption mode

### Fixed
* Pin `setuptools-scm<6.0` as `>=6.0` doesn't support Python 3.5
* Fix boot speed regression caused by the `rst2ansi` invocations

## [2.2.0] - 2021-03-15

### Added
* Option to automatically authorize account when running commands other than `authorize-account` via
  `B2_APPLICATION_KEY_ID` and `B2_APPLICATION_KEY` env vars

### Changed
* Improve setup and teardown for the integration tests
* Use `setuptools-scm` for versioning
* Improve CLI and RTD descriptions of the commands
* Add upper version limit for arrow dependency, because of a breaking change

### Fixed
* Fix for the Windows bundled version
* Fix docs autogen

## [2.1.0] - 2020-11-03

### Added
* Add support for Python 3.9
* Add a possibility to append a string to the User-Agent via `B2_USER_AGENT_APPEND` env

### Changed
* Update `b2 sync` usage text for bucket-to-bucket sync

### Removed
* Drop Python 2 support :tada: (for old systems you can now use the [binary distribution](https://www.backblaze.com/b2/docs/quick_command_line.html))
* Remove `--prefix` from `ls` (it didn't really work, use `folderName` argument)
* Clean up legacy code (`CliBucket`, etc.)

### Fixed
* Fix docs generation in CI
* Correct names of the arguments in `b2 create-key` usage text

## [2.0.2] - 2020-07-15

### Added
* Add `--environment` internal parameter for `authorize-account`

## [2.0.0] - 2020-06-25

### Added
* Add official support for python 3.8
* Add `make-friendly-url` command
* Add `--excludeIfModifiedAfter` parameter for `sync`
* Add `--json` parameter to `ls` and `list-buckets`
* Introduce bundled versions of B2 CLI for Linux, Mac OS and Windows

### Changed
* Switch to b2sdk api version v1: remove output of `delete-bucket`
* Use b2sdk >1.1.0: add large file server-side copy
* Switch option parser to argparse: readthedocs documentation is now generated automatically
* Normalize output indentation level to 4 spaces

### Removed
* Remove the ability to import b2sdk classes through b2cli (please use b2sdk directly)
* Remove official support for python 3.4
* Remove `list-file-names` command. Use `ls --recursive --json` instead
* Remove `list-file-versions` command. Use `ls --recursive --json --versions` instead

## [1.4.2] - 2019-10-03

### Added
* Add `prefix` parameter to `list-file-names` and `list-file-versions`
* Add support for (server-side) copy-file command

### Changed
* Make parameters of `list-file-names` and `list-file-versions` optional (use an empty string like this: `""`)
* (b2sdk) Fix sync when used with a key restricted to filename prefix
* When authorizing with application keys, optional application key ID and
  application key can be added using environment variables
  B2_APPLICATION_KEY_ID and B2_APPLICATION_KEY respectively.

## [1.4.0] - 2019-04-25

### Added
* (b2sdk) Support for python 3.7

### Changed
* Renaming accountId for authentication to application key Id
    Note: this means account Id is still backwards compatible,
    only the terminology has changed.
* Most of the code moved to b2sdk [repository](https://github.com/Backblaze/b2-sdk-python) and [package](https://pypi.org/project/b2sdk/)
* (b2sdk) Fix transferer crashing on empty file download attempt
* (b2sdk) Enable retries of non-transfer operations
* (b2sdk) Enable continuation of download operations

### Deprecated
* Deprecation warning added for imports of sdk classes from cli package

## [1.3.8] - 2018-12-06

### Added
* New `--excludeAllSymlinks` option for `sync`.
* Faster downloading of large files using multiple threads and bigger buffers.

### Fixed
* Fixed doc for cancel-all-unfinished-large-files

## [1.3.6] - 2018-08-21

### Fixed
* Fix auto-reauthorize for application keys.
* Fix problem with bash auto-completion module.
* Fix (hopefully) markdown display in PyPI.

## [1.3.4] - 2018-08-10

### Fixed
* Better documentation for authorize-account command.
* Fix error reporting when using application keys
* Fix auth issues with bucket-restricted application keys.

## [1.3.2] - 2018-07-28

### Fixed
* Tests fixed for Python 3.7
* Add documentation about what capabilities are required for different commands.
* Better error messages for authorization problems with application keys.

## [1.3.0] - 2018-07-20

### Added
* Support for [application keys](https://www.backblaze.com/b2/docs/application_keys.html).
* Support for Python 3.6
* Drop support for Python 3.3 (`setuptools` no longer supports 3.3)

### Changed
* Faster and more complete integration tests

### Fixed
* Fix content type so markdown displays properly in PyPI
* The testing package is called `test`, not `tests`

## [1.2.0] - 2018-07-06

### Added
* New `--recursive` option for ls
* New `--showSize` option for get-bucket
* New `--excludeDirRegex` option for sync

### Fixed
* Include LICENSE file in the source tarball. Fixes #433
* Test suite now runs as root (fixes #427)
* Validate file names before trying to upload
* Fix scaling problems when syncing large numbers of files
* Prefix Windows paths during sync to handle long paths (fixes #265)
* Check if file to be synced is still accessible before syncing (fixes #397)

## [1.1.0] - 2017-11-30

### Added
* Add support for CORS rules in `create-bucket` and `update-bucket`.  `get-bucket` will display CORS rules.

### Fixed
* cleanup in integration tests works

## [1.0.0] - 2017-11-09

### Added
* Require `--allowEmptySource` to sync from empty directory, to help avoid accidental deletion of all files.

## [0.7.4] - 2017-11-09

### Added
* More efficient uploads by sending SHA1 checksum at the end.

### Fixed
* File modification times are set correctly when downloading.
* Fix an off-by-one issue when downloading a range of a file (affects library, but not CLI).
* Better handling of some errors from the B2 service.

[Unreleased]: https://github.com/Backblaze/B2_Command_Line_Tool/compare/v3.6.0...HEAD
[3.6.0]: https://github.com/Backblaze/B2_Command_Line_Tool/compare/v3.5.0...v3.6.0
[3.5.0]: https://github.com/Backblaze/B2_Command_Line_Tool/compare/v3.4.0...v3.5.0
[3.4.0]: https://github.com/Backblaze/B2_Command_Line_Tool/compare/v3.3.0...v3.4.0
[3.3.0]: https://github.com/Backblaze/B2_Command_Line_Tool/compare/v3.2.1...v3.3.0
[3.2.1]: https://github.com/Backblaze/B2_Command_Line_Tool/compare/v3.2.0...v3.2.1
[3.2.0]: https://github.com/Backblaze/B2_Command_Line_Tool/compare/v3.1.0...v3.2.0
[3.1.0]: https://github.com/Backblaze/B2_Command_Line_Tool/compare/v3.0.3...v3.1.0
[3.0.3]: https://github.com/Backblaze/B2_Command_Line_Tool/compare/v3.0.2...v3.0.3
[3.0.2]: https://github.com/Backblaze/B2_Command_Line_Tool/compare/v3.0.1...v3.0.2
[3.0.1]: https://github.com/Backblaze/B2_Command_Line_Tool/compare/v3.0.0...v3.0.1
[3.0.0]: https://github.com/Backblaze/B2_Command_Line_Tool/compare/v2.5.1...v3.0.0
[2.5.1]: https://github.com/Backblaze/B2_Command_Line_Tool/compare/v2.5.0...v2.5.1
[2.5.0]: https://github.com/Backblaze/B2_Command_Line_Tool/compare/v2.4.0...v2.5.0
[2.4.0]: https://github.com/Backblaze/B2_Command_Line_Tool/compare/v2.3.0...v2.4.0
[2.3.0]: https://github.com/Backblaze/B2_Command_Line_Tool/compare/v2.2.0...v2.3.0
[2.2.0]: https://github.com/Backblaze/B2_Command_Line_Tool/compare/v2.1.0...v2.2.0
[2.1.0]: https://github.com/Backblaze/B2_Command_Line_Tool/compare/v2.0.2...v2.1.0
[2.0.2]: https://github.com/Backblaze/B2_Command_Line_Tool/compare/v2.0.0...v2.0.2
[2.0.0]: https://github.com/Backblaze/B2_Command_Line_Tool/compare/v1.4.2...v2.0.0
[1.4.2]: https://github.com/Backblaze/B2_Command_Line_Tool/compare/v1.4.0...v1.4.2
[1.4.0]: https://github.com/Backblaze/B2_Command_Line_Tool/compare/v1.3.8...v1.4.0
[1.3.8]: https://github.com/Backblaze/B2_Command_Line_Tool/compare/v1.3.6...v1.3.8
[1.3.6]: https://github.com/Backblaze/B2_Command_Line_Tool/compare/v1.3.4...v1.3.6
[1.3.4]: https://github.com/Backblaze/B2_Command_Line_Tool/compare/v1.3.2...v1.3.4
[1.3.2]: https://github.com/Backblaze/B2_Command_Line_Tool/compare/v1.3.0...v1.3.2
[1.3.0]: https://github.com/Backblaze/B2_Command_Line_Tool/compare/v1.2.0...v1.3.0
[1.2.0]: https://github.com/Backblaze/B2_Command_Line_Tool/compare/v1.1.0...v1.2.0
[1.1.0]: https://github.com/Backblaze/B2_Command_Line_Tool/compare/v1.0.0...v1.1.0
[1.0.0]: https://github.com/Backblaze/B2_Command_Line_Tool/compare/v0.7.4...v1.0.0
[0.7.4]: https://github.com/Backblaze/B2_Command_Line_Tool/compare/v0.7.2...v0.7.4<|MERGE_RESOLUTION|>--- conflicted
+++ resolved
@@ -8,12 +8,9 @@
 
 ### Added
 * Add `--incrementalMode` to `sync` and `upload-file`
-<<<<<<< HEAD
+* Add `license` command for printing licenses of b2 and libraries
 * Add wildcard support for the `ls` command
 * Add `rm` command
-=======
-* Add `license` command for printing licenses of b2 and libraries
->>>>>>> 3667441a
 
 ### Fixed
 * Stop using b2sdk.v1 in arg_parser.py
