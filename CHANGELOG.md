# Changelog
All notable changes to this project will be documented in this file.

The format is based on [Keep a Changelog](https://keepachangelog.com/en/1.0.0/),
and this project adheres to [Semantic Versioning](https://semver.org/spec/v2.0.0.html).

## [Unreleased]

<<<<<<< HEAD
## [3.2.2] - 2022-04-13

### Fixed
* Fix program re-execution in OSX bundled binary
=======
### Removed
* Remove official support for python 3.5
* Remove official support for python 3.6
>>>>>>> 28693567

## [3.2.1] - 2022-02-23

### Fixed
* Fix setting permissions for local sqlite database (thanks to Jan Schejbal for responsible disclosure!)

## [3.2.0] - 2021-12-23

### Added
* Add compatibility support for arrow >= 1.0.2 on newer Python versions while
  continuing to support Python 3.5

### Fixed
* Fallback to `ascii` decoder when printing help in case the locales are not properly set

## [3.1.0] - 2021-11-02

### Added
* Add `--allCapabilities` to `create-key`
* Add support for Python 3.10

### Fixed
* Fix testing bundle in CI for a new `staticx` version

## [3.0.3] - 2021-09-27

### Fixed
* Fix pypy selector in CI
* Fix for static linking of Linux binary (CD uses python container)

## [3.0.2] - 2021-09-17

### Added
* Sign Windows binary

### Changed
* Download instruction in README.md (wording suggested by https://github.com/philh7456)
* Make Linux binary statically linked

## [3.0.1] - 2021-08-09

### Fixed
* logs from all loggers (in dependencies too) brought back

## [3.0.0] - 2021-08-07

### Added
* Add possibility to change realm during integration tests
* Add possibility to install SDK from local folder instead of pypi when running tests
* Add full support of establishing file metadata when copying, with either source or target using SSE-C
* Add `--noInfo` option to `copy-file-by-id`
* Integration test for checking if `bad_bucket_id` error code is returned

### Fixed
* Fix integration tests on non-production environments
* Fix warnings thrown by integration tests
* delete-key unit test adjusted to a less mocked simulator
* Fix integration test cleanup
* Representing encryption-related metadata in buckets and file versions is now consistent

### Changed
* CLI now uses `b2sdk.v2`
* Downloading files prints file metadata as soon as the download commences (not when it finishes)
* New way of establishing location of the SQLite cache file, using `XDG_CONFIG_HOME` env var
* Downloaded file's metadata is complete and is displayed before the file is downloaded, a `Download finished` message
  is issued at the end
* `contentLength` changed to `size` where appropriate
* Log configuration: stack traces are not printed in case of errors by default, `--verbose` changes that 
* Log configuration arguments behaviour altered: `--logConfig` is exclusive with `--verbose` and `--debugLogs`
* Log configuration arguments behaviour altered: `--verbose` and `--debugLogs` can be used at the same time 
  (and they will both be taken into account)

### Removed
* Support of `--metadataDirective` argument in `copy-file-by-id` (the `metadataDirective` sent to B2 cloud is
  detected automatically)

## [2.5.1] - 2021-08-06

* `SRC_LAST_MODIFIED_MILLIS` import fix

## [2.5.0] - 2021-05-22

### Added
* Add integration test for sync within one bucket with different encryption
* Notarize OSX binary
* File lock arguments and new commands

### Fixed
* Fixed breaking integration test case
* Add zoneinfo to the Windows bundle
* Fixed unit tests failing on new attributes of FileVersionInfo
* Removing old buckets in integration tests
* Bucket name entropy in tests increased

## [2.4.0] - 2021-04-22

### Added
* Sign OSX binary
* Add support for SSE-C server-side encryption mode

### Fixed
* Exclude packages inside the test package when installing

## [2.3.0] - 2021-03-25

### Added
* Add support for SSE-B2 server-side encryption mode

### Fixed
* Pin `setuptools-scm<6.0` as `>=6.0` doesn't support Python 3.5
* Fix boot speed regression caused by the `rst2ansi` invocations

## [2.2.0] - 2021-03-15

### Added
* Option to automatically authorize account when running commands other than `authorize-account` via 
  `B2_APPLICATION_KEY_ID` and `B2_APPLICATION_KEY` env vars

### Changed
* Improve setup and teardown for the integration tests
* Use `setuptools-scm` for versioning
* Improve CLI and RTD descriptions of the commands
* Add upper version limit for arrow dependency, because of a breaking change

### Fixed
* Fix for the Windows bundled version
* Fix docs autogen

## [2.1.0] - 2020-11-03

### Added
* Add support for Python 3.9
* Add a possibility to append a string to the User-Agent via `B2_USER_AGENT_APPEND` env

### Changed
* Update `b2 sync` usage text for bucket-to-bucket sync

### Removed
* Drop Python 2 support :tada: (for old systems you can now use the [binary distribution](https://www.backblaze.com/b2/docs/quick_command_line.html))
* Remove `--prefix` from `ls` (it didn't really work, use `folderName` argument)
* Clean up legacy code (`CliBucket`, etc.)

### Fixed
* Fix docs generation in CI
* Correct names of the arguments in `b2 create-key` usage text

## [2.0.2] - 2020-07-15

### Added
* Add `--environment` internal parameter for `authorize-account`

## [2.0.0] - 2020-06-25

### Added
* Add official support for python 3.8
* Add `make-friendly-url` command
* Add `--excludeIfModifiedAfter` parameter for `sync`
* Add `--json` parameter to `ls` and `list-buckets`
* Introduce bundled versions of B2 CLI for Linux, Mac OS and Windows

### Changed
* Switch to b2sdk api version v1: remove output of `delete-bucket`
* Use b2sdk >1.1.0: add large file server-side copy
* Switch option parser to argparse: readthedocs documentation is now generated automatically
* Normalize output indentation level to 4 spaces

### Removed
* Remove the ability to import b2sdk classes through b2cli (please use b2sdk directly)
* Remove official support for python 3.4
* Remove `list-file-names` command. Use `ls --recursive --json` instead
* Remove `list-file-versions` command. Use `ls --recursive --json --versions` instead

## [1.4.2] - 2019-10-03

### Added
* Add `prefix` parameter to `list-file-names` and `list-file-versions`
* Add support for (server-side) copy-file command

### Changed
* Make parameters of `list-file-names` and `list-file-versions` optional (use an empty string like this: `""`)
* (b2sdk) Fix sync when used with a key restricted to filename prefix
* When authorizing with application keys, optional application key ID and 
  application key can be added using environment variables 
  B2_APPLICATION_KEY_ID and B2_APPLICATION_KEY respectively.

## [1.4.0] - 2019-04-25

### Added
* (b2sdk) Support for python 3.7

### Changed
* Renaming accountId for authentication to application key Id
    Note: this means account Id is still backwards compatible,
    only the terminology has changed.
* Most of the code moved to b2sdk [repository](https://github.com/Backblaze/b2-sdk-python) and [package](https://pypi.org/project/b2sdk/)
* (b2sdk) Fix transferer crashing on empty file download attempt
* (b2sdk) Enable retries of non-transfer operations
* (b2sdk) Enable continuation of download operations

### Deprecated
* Deprecation warning added for imports of sdk classes from cli package

## [1.3.8] - 2018-12-06

### Added
* New `--excludeAllSymlinks` option for `sync`.
* Faster downloading of large files using multiple threads and bigger buffers.

### Fixed
* Fixed doc for cancel-all-unfinished-large-files

## [1.3.6] - 2018-08-21

### Fixed
* Fix auto-reauthorize for application keys.
* Fix problem with bash auto-completion module.
* Fix (hopefully) markdown display in PyPI.

## [1.3.4] - 2018-08-10

### Fixed
* Better documentation for authorize-account command.
* Fix error reporting when using application keys
* Fix auth issues with bucket-restricted application keys.

## [1.3.2] - 2018-07-28

### Fixed
* Tests fixed for Python 3.7
* Add documentation about what capabilities are required for different commands.
* Better error messages for authorization problems with application keys.

## [1.3.0] - 2018-07-20

### Added
* Support for [application keys](https://www.backblaze.com/b2/docs/application_keys.html).
* Support for Python 3.6
* Drop support for Python 3.3 (`setuptools` no longer supports 3.3)

### Changed
* Faster and more complete integration tests

### Fixed
* Fix content type so markdown displays properly in PyPI
* The testing package is called `test`, not `tests`

## [1.2.0] - 2018-07-06

### Added
* New `--recursive` option for ls
* New `--showSize` option for get-bucket
* New `--excludeDirRegex` option for sync

### Fixed
* Include LICENSE file in the source tarball. Fixes #433
* Test suite now runs as root (fixes #427)
* Validate file names before trying to upload
* Fix scaling problems when syncing large numbers of files
* Prefix Windows paths during sync to handle long paths (fixes #265)
* Check if file to be synced is still accessible before syncing (fixes #397)

## [1.1.0] - 2017-11-30

### Added
* Add support for CORS rules in `create-bucket` and `update-bucket`.  `get-bucket` will display CORS rules.

### Fixed
* cleanup in integration tests works

## [1.0.0] - 2017-11-09

### Added
* Require `--allowEmptySource` to sync from empty directory, to help avoid accidental deletion of all files.

## [0.7.4] - 2017-11-09

### Added
* More efficient uploads by sending SHA1 checksum at the end.

### Fixed
* File modification times are set correctly when downloading.
* Fix an off-by-one issue when downloading a range of a file (affects library, but not CLI).
* Better handling of some errors from the B2 service.

[Unreleased]: https://github.com/Backblaze/B2_Command_Line_Tool/compare/v3.2.2...HEAD
[3.2.2]: https://github.com/Backblaze/B2_Command_Line_Tool/compare/v3.2.1...v3.2.2
[3.2.1]: https://github.com/Backblaze/B2_Command_Line_Tool/compare/v3.2.0...v3.2.1
[3.2.0]: https://github.com/Backblaze/B2_Command_Line_Tool/compare/v3.1.0...v3.2.0
[3.1.0]: https://github.com/Backblaze/B2_Command_Line_Tool/compare/v3.0.3...v3.1.0
[3.0.3]: https://github.com/Backblaze/B2_Command_Line_Tool/compare/v3.0.2...v3.0.3
[3.0.2]: https://github.com/Backblaze/B2_Command_Line_Tool/compare/v3.0.1...v3.0.2
[3.0.1]: https://github.com/Backblaze/B2_Command_Line_Tool/compare/v3.0.0...v3.0.1
[3.0.0]: https://github.com/Backblaze/B2_Command_Line_Tool/compare/v2.5.1...v3.0.0
[2.5.1]: https://github.com/Backblaze/B2_Command_Line_Tool/compare/v2.5.0...v2.5.1
[2.5.0]: https://github.com/Backblaze/B2_Command_Line_Tool/compare/v2.4.0...v2.5.0
[2.4.0]: https://github.com/Backblaze/B2_Command_Line_Tool/compare/v2.3.0...v2.4.0
[2.3.0]: https://github.com/Backblaze/B2_Command_Line_Tool/compare/v2.2.0...v2.3.0
[2.2.0]: https://github.com/Backblaze/B2_Command_Line_Tool/compare/v2.1.0...v2.2.0
[2.1.0]: https://github.com/Backblaze/B2_Command_Line_Tool/compare/v2.0.2...v2.1.0
[2.0.2]: https://github.com/Backblaze/B2_Command_Line_Tool/compare/v2.0.0...v2.0.2
[2.0.0]: https://github.com/Backblaze/B2_Command_Line_Tool/compare/v1.4.2...v2.0.0
[1.4.2]: https://github.com/Backblaze/B2_Command_Line_Tool/compare/v1.4.0...v1.4.2
[1.4.0]: https://github.com/Backblaze/B2_Command_Line_Tool/compare/v1.3.8...v1.4.0
[1.3.8]: https://github.com/Backblaze/B2_Command_Line_Tool/compare/v1.3.6...v1.3.8
[1.3.6]: https://github.com/Backblaze/B2_Command_Line_Tool/compare/v1.3.4...v1.3.6
[1.3.4]: https://github.com/Backblaze/B2_Command_Line_Tool/compare/v1.3.2...v1.3.4
[1.3.2]: https://github.com/Backblaze/B2_Command_Line_Tool/compare/v1.3.0...v1.3.2
[1.3.0]: https://github.com/Backblaze/B2_Command_Line_Tool/compare/v1.2.0...v1.3.0
[1.2.0]: https://github.com/Backblaze/B2_Command_Line_Tool/compare/v1.1.0...v1.2.0
[1.1.0]: https://github.com/Backblaze/B2_Command_Line_Tool/compare/v1.0.0...v1.1.0
[1.0.0]: https://github.com/Backblaze/B2_Command_Line_Tool/compare/v0.7.4...v1.0.0
[0.7.4]: https://github.com/Backblaze/B2_Command_Line_Tool/compare/v0.7.2...v0.7.4<|MERGE_RESOLUTION|>--- conflicted
+++ resolved
@@ -6,16 +6,14 @@
 
 ## [Unreleased]
 
-<<<<<<< HEAD
-## [3.2.2] - 2022-04-13
-
-### Fixed
-* Fix program re-execution in OSX bundled binary
-=======
 ### Removed
 * Remove official support for python 3.5
 * Remove official support for python 3.6
->>>>>>> 28693567
+
+## [3.2.2] - 2022-04-13
+
+### Fixed
+* Fix program re-execution in OSX bundled binary
 
 ## [3.2.1] - 2022-02-23
 
