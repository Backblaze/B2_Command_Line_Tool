--- conflicted
+++ resolved
@@ -7,15 +7,7 @@
 This project uses [*towncrier*](https://towncrier.readthedocs.io/) and the changes for the 
 upcoming release can be found in [changelog.d](changelog.d).
 
-<<<<<<< HEAD
-### Added
-* Add `--expires`, `--content-disposition`, `--content-encoding`, `--content-language` options to subcommands `upload-file`, `upload-unbound-stream`, `copy-file-by-id`
-
-### Infrastructure
-* Fix `docker run` example in README.md
-=======
 <!-- towncrier release notes start -->
->>>>>>> 0d8f4e6a
 
 ## 3.13.0 - 2023-11-16
 
