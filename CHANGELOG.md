# Changelog
All notable changes to this project will be documented in this file.

The format is based on [Keep a Changelog](https://keepachangelog.com/en/1.0.0/),
and this project adheres to [Semantic Versioning](https://semver.org/spec/v2.0.0.html).

## [Unreleased]

### Added
<<<<<<< HEAD
* Add ability to upload from an unbound source such as standard input or a named pipe

### Deprecated
* Support of `-` as a valid filename in `upload-file` command. In future `-` will be an alias for standard input.
=======
* Declare official support of Python 3.12
>>>>>>> 13c3fba1

### Infrastructure
* Remove unsupported PyPy 3.7 from tests matrix and add PyPy 3.10 instead
* Autocomplete integration tests will now work properly even if tested package has not been installed
* Automatically set copyright date when generating the docs
* Increase timeout time in autocomplete tests to accommodate slower CI environments
* Update pyinstaller to fix Linux Bundle build
* Replace `pyflakes` with `ruff` for linting
* Make dependency version pinning less restrictive

### Fixed
* Fast rm sometimes failing due to a rare race condition
* Fix UnicodeEncodeError in non-Unicode terminals by prioritizing stdout encoding
* When listing licenses in `license` command only show licenses of `b2` and its dependencies

## [3.9.0] - 2023-04-28

### Added
* Support for custom file upload timestamp

### Infrastructure
* Limit GitHub CI workload by running most integration tests only against edge versions of supported Python versions
* Add a direct dependency from tqdm

## [3.8.0] - 2023-03-23

### Added
* Add `install-autocomplete` command for installing shell autocompletion (currently only `bash` is supported)

### Fixed
* Hitting the download endpoint twice in some cases

### Infrastructure
* GitHub CD builds and uploads an official B2 CLI image to docker hub
* Disable changelog verification for dependabot PRs

## [3.7.1] - 2023-02-08

### Fixed
* Remove unnecessary printing options from `rm`
* Clarify that `--recursive` is required when `--withWildcard` is used
* Adjust description of `rm`

### Infrastructure
* Remove macos stand-alone binary from CI/CD

## [3.7.0] - 2023-02-07

### Added
* Add `--incrementalMode` to `sync` and `upload-file`
* Add `license` command for printing licenses of b2 and libraries
* Add wildcard support for the `ls` command
* Add `rm` command

### Fixed
* Stop using b2sdk.v1 in arg_parser.py
* Fix issues when running commands on Python 3.11
* Fix tests after changes introduced in b2sdk 1.19.0
* `rm` can handle any number of files

### Infrastructure
* GitHub CI got checkout action updated to v3 and setup-python to v4
* Ensured that changelog validation only happens on pull requests
* GitHub CI uses GITHUB_OUTPUT instead of deprecated set-output
* Releases now feature digests of each file
* Change default Python version in CI/CD to 3.11
* Temporary marking all directories as `safe.directory` inside CI/CD when bundling

## [3.6.0] - 2022-09-20

### Added
* Add `replication-delete` command
* Add `replication-pause` command
* Add `replication-status` command
* Add `replication-unpause` command
* Add `--include-existing-files` to `replication-setup`
* Add `--max-streams` parameter to download commands
* Add `--fileLockEnabled` switch to `update-bucket` subcommand

### Fixed
* Fix `replication-setup` default priority setter

### Infrastructure
* Fix warnings in tests
* Fix `test_keys` unit test after changes in b2sdk
* Fix running tests on the CI with the latest SDK from the master branch

## [3.5.0] - 2022-07-27

As in 3.4.0, replication support may be unstable, however no backward-incompatible
changes are currently planned.
This version is pinned strictly to `b2-sdk-python==1.17.3` for the same reason.

### Added
* Add `--write-buffer-size` parameter
* Add `--skip-hash-verification` parameter

### Changed
* Minimum MacOS version from 10.15 to 11.0

### Infrastructure
* Try not to crash tests due to bucket name collision
* Fix replication integration tests
* Fix leaking buckets in integration tests
* Limit number of workers for integration tests to 1 for now
* Make integration tests remove buckets only based on name, not based on creation time
* Add dependabot configuration

## [3.4.0] - 2022-05-04

This release contains a preview of replication support. It allows for basic usage
of B2 replication feature (currently in closed beta). Until this notice is removed,
the interface of replication related functionality should be not considered as public
API (as defined by SemVer).
This version is pinned strictly to `b2-sdk-python==1.16.0` for the same reason.

### Added
* Add basic replication support to `create-bucket` and `update-bucket`
* Add more fields to `get-account-info` json
* Add `--replication` to `ls --long`
* Add `replication-setup` command
* Add "quick start guide" to documentation

### Changed
* Made `bucketType` positional argument to `update-bucket` optional
* Run unit tests on all CPUs

## [3.3.0] - 2022-04-20

### Added
* Add `--threads` parameter to `download-file-by-name` and `download-file-by-id`
* Add `--uploadThreads` and `--downloadThreads` parameters to `sync`
* Add `--profile` switch support
* Add `applicationKeyId` and `isMasterKey` to the output of `get-account-info`

### Changed
* Rename `--threads` parameter for `--sync` to `--syncThreads`

### Fixed
* Fix license header checker on Windows
* Fix `UnicodeEncodeError` after successful SSE-C download on a non-utf8 terminal (#786)

### Removed
* Remove official support for python 3.5
* Remove official support for python 3.6

## [3.2.1] - 2022-02-23

### Fixed
* Fix setting permissions for local sqlite database (thanks to Jan Schejbal for responsible disclosure!)

## [3.2.0] - 2021-12-23

### Added
* Add compatibility support for arrow >= 1.0.2 on newer Python versions while
  continuing to support Python 3.5

### Fixed
* Fallback to `ascii` decoder when printing help in case the locales are not properly set
* Apply the value of `--threads` parameter to `sync` downloader threads

## [3.1.0] - 2021-11-02

### Added
* Add `--allCapabilities` to `create-key`
* Add support for Python 3.10

### Fixed
* Fix testing bundle in CI for a new `staticx` version

## [3.0.3] - 2021-09-27

### Fixed
* Fix pypy selector in CI
* Fix for static linking of Linux binary (CD uses python container)

## [3.0.2] - 2021-09-17

### Added
* Sign Windows binary

### Changed
* Download instruction in README.md (wording suggested by https://github.com/philh7456)
* Make Linux binary statically linked

## [3.0.1] - 2021-08-09

### Fixed
* logs from all loggers (in dependencies too) brought back

## [3.0.0] - 2021-08-07

### Added
* Add possibility to change realm during integration tests
* Add possibility to install SDK from local folder instead of pypi when running tests
* Add full support of establishing file metadata when copying, with either source or target using SSE-C
* Add `--noInfo` option to `copy-file-by-id`
* Integration test for checking if `bad_bucket_id` error code is returned

### Fixed
* Fix integration tests on non-production environments
* Fix warnings thrown by integration tests
* delete-key unit test adjusted to a less mocked simulator
* Fix integration test cleanup
* Representing encryption-related metadata in buckets and file versions is now consistent

### Changed
* CLI now uses `b2sdk.v2`
* Downloading files prints file metadata as soon as the download commences (not when it finishes)
* New way of establishing location of the SQLite cache file, using `XDG_CONFIG_HOME` env var
* Downloaded file's metadata is complete and is displayed before the file is downloaded, a `Download finished` message
  is issued at the end
* `contentLength` changed to `size` where appropriate
* Log configuration: stack traces are not printed in case of errors by default, `--verbose` changes that
* Log configuration arguments behaviour altered: `--logConfig` is exclusive with `--verbose` and `--debugLogs`
* Log configuration arguments behaviour altered: `--verbose` and `--debugLogs` can be used at the same time
  (and they will both be taken into account)

### Removed
* Support of `--metadataDirective` argument in `copy-file-by-id` (the `metadataDirective` sent to B2 cloud is
  detected automatically)

## [2.5.1] - 2021-08-06

* `SRC_LAST_MODIFIED_MILLIS` import fix

## [2.5.0] - 2021-05-22

### Added
* Add integration test for sync within one bucket with different encryption
* Notarize OSX binary
* File lock arguments and new commands

### Fixed
* Fixed breaking integration test case
* Add zoneinfo to the Windows bundle
* Fixed unit tests failing on new attributes of FileVersionInfo
* Removing old buckets in integration tests
* Bucket name entropy in tests increased

## [2.4.0] - 2021-04-22

### Added
* Sign OSX binary
* Add support for SSE-C server-side encryption mode

### Fixed
* Exclude packages inside the test package when installing

## [2.3.0] - 2021-03-25

### Added
* Add support for SSE-B2 server-side encryption mode

### Fixed
* Pin `setuptools-scm<6.0` as `>=6.0` doesn't support Python 3.5
* Fix boot speed regression caused by the `rst2ansi` invocations

## [2.2.0] - 2021-03-15

### Added
* Option to automatically authorize account when running commands other than `authorize-account` via
  `B2_APPLICATION_KEY_ID` and `B2_APPLICATION_KEY` env vars

### Changed
* Improve setup and teardown for the integration tests
* Use `setuptools-scm` for versioning
* Improve CLI and RTD descriptions of the commands
* Add upper version limit for arrow dependency, because of a breaking change

### Fixed
* Fix for the Windows bundled version
* Fix docs autogen

## [2.1.0] - 2020-11-03

### Added
* Add support for Python 3.9
* Add a possibility to append a string to the User-Agent via `B2_USER_AGENT_APPEND` env

### Changed
* Update `b2 sync` usage text for bucket-to-bucket sync

### Removed
* Drop Python 2 support :tada: (for old systems you can now use the [binary distribution](https://www.backblaze.com/b2/docs/quick_command_line.html))
* Remove `--prefix` from `ls` (it didn't really work, use `folderName` argument)
* Clean up legacy code (`CliBucket`, etc.)

### Fixed
* Fix docs generation in CI
* Correct names of the arguments in `b2 create-key` usage text

## [2.0.2] - 2020-07-15

### Added
* Add `--environment` internal parameter for `authorize-account`

## [2.0.0] - 2020-06-25

### Added
* Add official support for python 3.8
* Add `make-friendly-url` command
* Add `--excludeIfModifiedAfter` parameter for `sync`
* Add `--json` parameter to `ls` and `list-buckets`
* Introduce bundled versions of B2 CLI for Linux, Mac OS and Windows

### Changed
* Switch to b2sdk api version v1: remove output of `delete-bucket`
* Use b2sdk >1.1.0: add large file server-side copy
* Switch option parser to argparse: readthedocs documentation is now generated automatically
* Normalize output indentation level to 4 spaces

### Removed
* Remove the ability to import b2sdk classes through b2cli (please use b2sdk directly)
* Remove official support for python 3.4
* Remove `list-file-names` command. Use `ls --recursive --json` instead
* Remove `list-file-versions` command. Use `ls --recursive --json --versions` instead

## [1.4.2] - 2019-10-03

### Added
* Add `prefix` parameter to `list-file-names` and `list-file-versions`
* Add support for (server-side) copy-file command

### Changed
* Make parameters of `list-file-names` and `list-file-versions` optional (use an empty string like this: `""`)
* (b2sdk) Fix sync when used with a key restricted to filename prefix
* When authorizing with application keys, optional application key ID and
  application key can be added using environment variables
  B2_APPLICATION_KEY_ID and B2_APPLICATION_KEY respectively.

## [1.4.0] - 2019-04-25

### Added
* (b2sdk) Support for python 3.7

### Changed
* Renaming accountId for authentication to application key Id
    Note: this means account Id is still backwards compatible,
    only the terminology has changed.
* Most of the code moved to b2sdk [repository](https://github.com/Backblaze/b2-sdk-python) and [package](https://pypi.org/project/b2sdk/)
* (b2sdk) Fix transferer crashing on empty file download attempt
* (b2sdk) Enable retries of non-transfer operations
* (b2sdk) Enable continuation of download operations

### Deprecated
* Deprecation warning added for imports of sdk classes from cli package

## [1.3.8] - 2018-12-06

### Added
* New `--excludeAllSymlinks` option for `sync`.
* Faster downloading of large files using multiple threads and bigger buffers.

### Fixed
* Fixed doc for cancel-all-unfinished-large-files

## [1.3.6] - 2018-08-21

### Fixed
* Fix auto-reauthorize for application keys.
* Fix problem with bash auto-completion module.
* Fix (hopefully) markdown display in PyPI.

## [1.3.4] - 2018-08-10

### Fixed
* Better documentation for authorize-account command.
* Fix error reporting when using application keys
* Fix auth issues with bucket-restricted application keys.

## [1.3.2] - 2018-07-28

### Fixed
* Tests fixed for Python 3.7
* Add documentation about what capabilities are required for different commands.
* Better error messages for authorization problems with application keys.

## [1.3.0] - 2018-07-20

### Added
* Support for [application keys](https://www.backblaze.com/b2/docs/application_keys.html).
* Support for Python 3.6
* Drop support for Python 3.3 (`setuptools` no longer supports 3.3)

### Changed
* Faster and more complete integration tests

### Fixed
* Fix content type so markdown displays properly in PyPI
* The testing package is called `test`, not `tests`

## [1.2.0] - 2018-07-06

### Added
* New `--recursive` option for ls
* New `--showSize` option for get-bucket
* New `--excludeDirRegex` option for sync

### Fixed
* Include LICENSE file in the source tarball. Fixes #433
* Test suite now runs as root (fixes #427)
* Validate file names before trying to upload
* Fix scaling problems when syncing large numbers of files
* Prefix Windows paths during sync to handle long paths (fixes #265)
* Check if file to be synced is still accessible before syncing (fixes #397)

## [1.1.0] - 2017-11-30

### Added
* Add support for CORS rules in `create-bucket` and `update-bucket`.  `get-bucket` will display CORS rules.

### Fixed
* cleanup in integration tests works

## [1.0.0] - 2017-11-09

### Added
* Require `--allowEmptySource` to sync from empty directory, to help avoid accidental deletion of all files.

## [0.7.4] - 2017-11-09

### Added
* More efficient uploads by sending SHA1 checksum at the end.

### Fixed
* File modification times are set correctly when downloading.
* Fix an off-by-one issue when downloading a range of a file (affects library, but not CLI).
* Better handling of some errors from the B2 service.

[Unreleased]: https://github.com/Backblaze/B2_Command_Line_Tool/compare/v3.9.0...HEAD
[3.9.0]: https://github.com/Backblaze/B2_Command_Line_Tool/compare/v3.8.0...v3.9.0
[3.8.0]: https://github.com/Backblaze/B2_Command_Line_Tool/compare/v3.7.1...v3.8.0
[3.7.1]: https://github.com/Backblaze/B2_Command_Line_Tool/compare/v3.7.0...v3.7.1
[3.7.0]: https://github.com/Backblaze/B2_Command_Line_Tool/compare/v3.6.0...v3.7.0
[3.6.0]: https://github.com/Backblaze/B2_Command_Line_Tool/compare/v3.5.0...v3.6.0
[3.5.0]: https://github.com/Backblaze/B2_Command_Line_Tool/compare/v3.4.0...v3.5.0
[3.4.0]: https://github.com/Backblaze/B2_Command_Line_Tool/compare/v3.3.0...v3.4.0
[3.3.0]: https://github.com/Backblaze/B2_Command_Line_Tool/compare/v3.2.1...v3.3.0
[3.2.1]: https://github.com/Backblaze/B2_Command_Line_Tool/compare/v3.2.0...v3.2.1
[3.2.0]: https://github.com/Backblaze/B2_Command_Line_Tool/compare/v3.1.0...v3.2.0
[3.1.0]: https://github.com/Backblaze/B2_Command_Line_Tool/compare/v3.0.3...v3.1.0
[3.0.3]: https://github.com/Backblaze/B2_Command_Line_Tool/compare/v3.0.2...v3.0.3
[3.0.2]: https://github.com/Backblaze/B2_Command_Line_Tool/compare/v3.0.1...v3.0.2
[3.0.1]: https://github.com/Backblaze/B2_Command_Line_Tool/compare/v3.0.0...v3.0.1
[3.0.0]: https://github.com/Backblaze/B2_Command_Line_Tool/compare/v2.5.1...v3.0.0
[2.5.1]: https://github.com/Backblaze/B2_Command_Line_Tool/compare/v2.5.0...v2.5.1
[2.5.0]: https://github.com/Backblaze/B2_Command_Line_Tool/compare/v2.4.0...v2.5.0
[2.4.0]: https://github.com/Backblaze/B2_Command_Line_Tool/compare/v2.3.0...v2.4.0
[2.3.0]: https://github.com/Backblaze/B2_Command_Line_Tool/compare/v2.2.0...v2.3.0
[2.2.0]: https://github.com/Backblaze/B2_Command_Line_Tool/compare/v2.1.0...v2.2.0
[2.1.0]: https://github.com/Backblaze/B2_Command_Line_Tool/compare/v2.0.2...v2.1.0
[2.0.2]: https://github.com/Backblaze/B2_Command_Line_Tool/compare/v2.0.0...v2.0.2
[2.0.0]: https://github.com/Backblaze/B2_Command_Line_Tool/compare/v1.4.2...v2.0.0
[1.4.2]: https://github.com/Backblaze/B2_Command_Line_Tool/compare/v1.4.0...v1.4.2
[1.4.0]: https://github.com/Backblaze/B2_Command_Line_Tool/compare/v1.3.8...v1.4.0
[1.3.8]: https://github.com/Backblaze/B2_Command_Line_Tool/compare/v1.3.6...v1.3.8
[1.3.6]: https://github.com/Backblaze/B2_Command_Line_Tool/compare/v1.3.4...v1.3.6
[1.3.4]: https://github.com/Backblaze/B2_Command_Line_Tool/compare/v1.3.2...v1.3.4
[1.3.2]: https://github.com/Backblaze/B2_Command_Line_Tool/compare/v1.3.0...v1.3.2
[1.3.0]: https://github.com/Backblaze/B2_Command_Line_Tool/compare/v1.2.0...v1.3.0
[1.2.0]: https://github.com/Backblaze/B2_Command_Line_Tool/compare/v1.1.0...v1.2.0
[1.1.0]: https://github.com/Backblaze/B2_Command_Line_Tool/compare/v1.0.0...v1.1.0
[1.0.0]: https://github.com/Backblaze/B2_Command_Line_Tool/compare/v0.7.4...v1.0.0
[0.7.4]: https://github.com/Backblaze/B2_Command_Line_Tool/compare/v0.7.2...v0.7.4<|MERGE_RESOLUTION|>--- conflicted
+++ resolved
@@ -7,14 +7,11 @@
 ## [Unreleased]
 
 ### Added
-<<<<<<< HEAD
 * Add ability to upload from an unbound source such as standard input or a named pipe
 
 ### Deprecated
 * Support of `-` as a valid filename in `upload-file` command. In future `-` will be an alias for standard input.
-=======
 * Declare official support of Python 3.12
->>>>>>> 13c3fba1
 
 ### Infrastructure
 * Remove unsupported PyPy 3.7 from tests matrix and add PyPy 3.10 instead
