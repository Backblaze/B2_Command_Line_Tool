# Changelog
All notable changes to this project will be documented in this file.

The format is based on [Keep a Changelog](https://keepachangelog.com/en/1.0.0/),
and this project adheres to [Semantic Versioning](https://semver.org/spec/v2.0.0.html).

## [Unreleased]

### Added
* Add ability to upload from an unbound source such as standard input or a named pipe
<<<<<<< HEAD
* Add s3 endpoint to `get-account-info`

### Deprecated
* Support of `-` as a valid filename in `upload-file` command. In future `-` will be an alias for standard input.
=======
* --bypassGovernance option to delete_file_version
>>>>>>> b170ca6f
* Declare official support of Python 3.12
* Cache-Control option when uploading files
* Add `--lifecycleRule` to `create-bucket` and `update-bucket` and deprecate `--lifecycleRules` argument
* Add extra dependencies for better UX, installable with `pip install b2[full]`

### Changed
* Better help text for --corsRules
* if `--threads` is not explicitly set, number of threads is no longer guaranteed to be 10 

### Infrastructure
* Remove unsupported PyPy 3.7 from tests matrix and add PyPy 3.10 instead
* Autocomplete integration tests will now work properly even if tested package has not been installed
* Automatically set copyright date when generating the docs
* Increase timeout time in autocomplete tests to accommodate slower CI environments
* Update pyinstaller to fix Linux Bundle build
* Replace `pyflakes` with `ruff` for linting
* Make dependency version pinning less restrictive
* Fix tests by making mocks compatible with latest `b2sdk` version

### Fixed
* Fast rm sometimes failing due to a rare race condition
* Fix UnicodeEncodeError in non-Unicode terminals by prioritizing stdout encoding
* When listing licenses in `license` command only show licenses of `b2` and its dependencies
* Fix license command failing on Windows when non-UTF8 encoding is the default

## [3.9.0] - 2023-04-28

### Added
* Support for custom file upload timestamp

### Infrastructure
* Limit GitHub CI workload by running most integration tests only against edge versions of supported Python versions
* Add a direct dependency from tqdm

## [3.8.0] - 2023-03-23

### Added
* Add `install-autocomplete` command for installing shell autocompletion (currently only `bash` is supported)

### Fixed
* Hitting the download endpoint twice in some cases

### Infrastructure
* GitHub CD builds and uploads an official B2 CLI image to docker hub
* Disable changelog verification for dependabot PRs

## [3.7.1] - 2023-02-08

### Fixed
* Remove unnecessary printing options from `rm`
* Clarify that `--recursive` is required when `--withWildcard` is used
* Adjust description of `rm`

### Infrastructure
* Remove macos stand-alone binary from CI/CD

## [3.7.0] - 2023-02-07

### Added
* Add `--incrementalMode` to `sync` and `upload-file`
* Add `license` command for printing licenses of b2 and libraries
* Add wildcard support for the `ls` command
* Add `rm` command

### Fixed
* Stop using b2sdk.v1 in arg_parser.py
* Fix issues when running commands on Python 3.11
* Fix tests after changes introduced in b2sdk 1.19.0
* `rm` can handle any number of files

### Infrastructure
* GitHub CI got checkout action updated to v3 and setup-python to v4
* Ensured that changelog validation only happens on pull requests
* GitHub CI uses GITHUB_OUTPUT instead of deprecated set-output
* Releases now feature digests of each file
* Change default Python version in CI/CD to 3.11
* Temporary marking all directories as `safe.directory` inside CI/CD when bundling

## [3.6.0] - 2022-09-20

### Added
* Add `replication-delete` command
* Add `replication-pause` command
* Add `replication-status` command
* Add `replication-unpause` command
* Add `--include-existing-files` to `replication-setup`
* Add `--max-streams` parameter to download commands
* Add `--fileLockEnabled` switch to `update-bucket` subcommand

### Fixed
* Fix `replication-setup` default priority setter

### Infrastructure
* Fix warnings in tests
* Fix `test_keys` unit test after changes in b2sdk
* Fix running tests on the CI with the latest SDK from the master branch

## [3.5.0] - 2022-07-27

As in 3.4.0, replication support may be unstable, however no backward-incompatible
changes are currently planned.
This version is pinned strictly to `b2-sdk-python==1.17.3` for the same reason.

### Added
* Add `--write-buffer-size` parameter
* Add `--skip-hash-verification` parameter

### Changed
* Minimum MacOS version from 10.15 to 11.0

### Infrastructure
* Try not to crash tests due to bucket name collision
* Fix replication integration tests
* Fix leaking buckets in integration tests
* Limit number of workers for integration tests to 1 for now
* Make integration tests remove buckets only based on name, not based on creation time
* Add dependabot configuration

## [3.4.0] - 2022-05-04

This release contains a preview of replication support. It allows for basic usage
of B2 replication feature (currently in closed beta). Until this notice is removed,
the interface of replication related functionality should be not considered as public
API (as defined by SemVer).
This version is pinned strictly to `b2-sdk-python==1.16.0` for the same reason.

### Added
* Add basic replication support to `create-bucket` and `update-bucket`
* Add more fields to `get-account-info` json
* Add `--replication` to `ls --long`
* Add `replication-setup` command
* Add "quick start guide" to documentation

### Changed
* Made `bucketType` positional argument to `update-bucket` optional
* Run unit tests on all CPUs

## [3.3.0] - 2022-04-20

### Added
* Add `--threads` parameter to `download-file-by-name` and `download-file-by-id`
* Add `--uploadThreads` and `--downloadThreads` parameters to `sync`
* Add `--profile` switch support
* Add `applicationKeyId` and `isMasterKey` to the output of `get-account-info`

### Changed
* Rename `--threads` parameter for `--sync` to `--syncThreads`

### Fixed
* Fix license header checker on Windows
* Fix `UnicodeEncodeError` after successful SSE-C download on a non-utf8 terminal (#786)

### Removed
* Remove official support for python 3.5
* Remove official support for python 3.6

## [3.2.1] - 2022-02-23

### Fixed
* Fix setting permissions for local sqlite database (thanks to Jan Schejbal for responsible disclosure!)

## [3.2.0] - 2021-12-23

### Added
* Add compatibility support for arrow >= 1.0.2 on newer Python versions while
  continuing to support Python 3.5

### Fixed
* Fallback to `ascii` decoder when printing help in case the locales are not properly set
* Apply the value of `--threads` parameter to `sync` downloader threads

## [3.1.0] - 2021-11-02

### Added
* Add `--allCapabilities` to `create-key`
* Add support for Python 3.10

### Fixed
* Fix testing bundle in CI for a new `staticx` version

## [3.0.3] - 2021-09-27

### Fixed
* Fix pypy selector in CI
* Fix for static linking of Linux binary (CD uses python container)

## [3.0.2] - 2021-09-17

### Added
* Sign Windows binary

### Changed
* Download instruction in README.md (wording suggested by https://github.com/philh7456)
* Make Linux binary statically linked

## [3.0.1] - 2021-08-09

### Fixed
* logs from all loggers (in dependencies too) brought back

## [3.0.0] - 2021-08-07

### Added
* Add possibility to change realm during integration tests
* Add possibility to install SDK from local folder instead of pypi when running tests
* Add full support of establishing file metadata when copying, with either source or target using SSE-C
* Add `--noInfo` option to `copy-file-by-id`
* Integration test for checking if `bad_bucket_id` error code is returned

### Fixed
* Fix integration tests on non-production environments
* Fix warnings thrown by integration tests
* delete-key unit test adjusted to a less mocked simulator
* Fix integration test cleanup
* Representing encryption-related metadata in buckets and file versions is now consistent

### Changed
* CLI now uses `b2sdk.v2`
* Downloading files prints file metadata as soon as the download commences (not when it finishes)
* New way of establishing location of the SQLite cache file, using `XDG_CONFIG_HOME` env var
* Downloaded file's metadata is complete and is displayed before the file is downloaded, a `Download finished` message
  is issued at the end
* `contentLength` changed to `size` where appropriate
* Log configuration: stack traces are not printed in case of errors by default, `--verbose` changes that
* Log configuration arguments behaviour altered: `--logConfig` is exclusive with `--verbose` and `--debugLogs`
* Log configuration arguments behaviour altered: `--verbose` and `--debugLogs` can be used at the same time
  (and they will both be taken into account)

### Removed
* Support of `--metadataDirective` argument in `copy-file-by-id` (the `metadataDirective` sent to B2 cloud is
  detected automatically)

## [2.5.1] - 2021-08-06

* `SRC_LAST_MODIFIED_MILLIS` import fix

## [2.5.0] - 2021-05-22

### Added
* Add integration test for sync within one bucket with different encryption
* Notarize OSX binary
* File lock arguments and new commands

### Fixed
* Fixed breaking integration test case
* Add zoneinfo to the Windows bundle
* Fixed unit tests failing on new attributes of FileVersionInfo
* Removing old buckets in integration tests
* Bucket name entropy in tests increased

## [2.4.0] - 2021-04-22

### Added
* Sign OSX binary
* Add support for SSE-C server-side encryption mode

### Fixed
* Exclude packages inside the test package when installing

## [2.3.0] - 2021-03-25

### Added
* Add support for SSE-B2 server-side encryption mode

### Fixed
* Pin `setuptools-scm<6.0` as `>=6.0` doesn't support Python 3.5
* Fix boot speed regression caused by the `rst2ansi` invocations

## [2.2.0] - 2021-03-15

### Added
* Option to automatically authorize account when running commands other than `authorize-account` via
  `B2_APPLICATION_KEY_ID` and `B2_APPLICATION_KEY` env vars

### Changed
* Improve setup and teardown for the integration tests
* Use `setuptools-scm` for versioning
* Improve CLI and RTD descriptions of the commands
* Add upper version limit for arrow dependency, because of a breaking change

### Fixed
* Fix for the Windows bundled version
* Fix docs autogen

## [2.1.0] - 2020-11-03

### Added
* Add support for Python 3.9
* Add a possibility to append a string to the User-Agent via `B2_USER_AGENT_APPEND` env

### Changed
* Update `b2 sync` usage text for bucket-to-bucket sync

### Removed
* Drop Python 2 support :tada: (for old systems you can now use the [binary distribution](https://www.backblaze.com/b2/docs/quick_command_line.html))
* Remove `--prefix` from `ls` (it didn't really work, use `folderName` argument)
* Clean up legacy code (`CliBucket`, etc.)

### Fixed
* Fix docs generation in CI
* Correct names of the arguments in `b2 create-key` usage text

## [2.0.2] - 2020-07-15

### Added
* Add `--environment` internal parameter for `authorize-account`

## [2.0.0] - 2020-06-25

### Added
* Add official support for python 3.8
* Add `make-friendly-url` command
* Add `--excludeIfModifiedAfter` parameter for `sync`
* Add `--json` parameter to `ls` and `list-buckets`
* Introduce bundled versions of B2 CLI for Linux, Mac OS and Windows

### Changed
* Switch to b2sdk api version v1: remove output of `delete-bucket`
* Use b2sdk >1.1.0: add large file server-side copy
* Switch option parser to argparse: readthedocs documentation is now generated automatically
* Normalize output indentation level to 4 spaces

### Removed
* Remove the ability to import b2sdk classes through b2cli (please use b2sdk directly)
* Remove official support for python 3.4
* Remove `list-file-names` command. Use `ls --recursive --json` instead
* Remove `list-file-versions` command. Use `ls --recursive --json --versions` instead

## [1.4.2] - 2019-10-03

### Added
* Add `prefix` parameter to `list-file-names` and `list-file-versions`
* Add support for (server-side) copy-file command

### Changed
* Make parameters of `list-file-names` and `list-file-versions` optional (use an empty string like this: `""`)
* (b2sdk) Fix sync when used with a key restricted to filename prefix
* When authorizing with application keys, optional application key ID and
  application key can be added using environment variables
  B2_APPLICATION_KEY_ID and B2_APPLICATION_KEY respectively.

## [1.4.0] - 2019-04-25

### Added
* (b2sdk) Support for python 3.7

### Changed
* Renaming accountId for authentication to application key Id
    Note: this means account Id is still backwards compatible,
    only the terminology has changed.
* Most of the code moved to b2sdk [repository](https://github.com/Backblaze/b2-sdk-python) and [package](https://pypi.org/project/b2sdk/)
* (b2sdk) Fix transferer crashing on empty file download attempt
* (b2sdk) Enable retries of non-transfer operations
* (b2sdk) Enable continuation of download operations

### Deprecated
* Deprecation warning added for imports of sdk classes from cli package

## [1.3.8] - 2018-12-06

### Added
* New `--excludeAllSymlinks` option for `sync`.
* Faster downloading of large files using multiple threads and bigger buffers.

### Fixed
* Fixed doc for cancel-all-unfinished-large-files

## [1.3.6] - 2018-08-21

### Fixed
* Fix auto-reauthorize for application keys.
* Fix problem with bash auto-completion module.
* Fix (hopefully) markdown display in PyPI.

## [1.3.4] - 2018-08-10

### Fixed
* Better documentation for authorize-account command.
* Fix error reporting when using application keys
* Fix auth issues with bucket-restricted application keys.

## [1.3.2] - 2018-07-28

### Fixed
* Tests fixed for Python 3.7
* Add documentation about what capabilities are required for different commands.
* Better error messages for authorization problems with application keys.

## [1.3.0] - 2018-07-20

### Added
* Support for [application keys](https://www.backblaze.com/b2/docs/application_keys.html).
* Support for Python 3.6
* Drop support for Python 3.3 (`setuptools` no longer supports 3.3)

### Changed
* Faster and more complete integration tests

### Fixed
* Fix content type so markdown displays properly in PyPI
* The testing package is called `test`, not `tests`

## [1.2.0] - 2018-07-06

### Added
* New `--recursive` option for ls
* New `--showSize` option for get-bucket
* New `--excludeDirRegex` option for sync

### Fixed
* Include LICENSE file in the source tarball. Fixes #433
* Test suite now runs as root (fixes #427)
* Validate file names before trying to upload
* Fix scaling problems when syncing large numbers of files
* Prefix Windows paths during sync to handle long paths (fixes #265)
* Check if file to be synced is still accessible before syncing (fixes #397)

## [1.1.0] - 2017-11-30

### Added
* Add support for CORS rules in `create-bucket` and `update-bucket`.  `get-bucket` will display CORS rules.

### Fixed
* cleanup in integration tests works

## [1.0.0] - 2017-11-09

### Added
* Require `--allowEmptySource` to sync from empty directory, to help avoid accidental deletion of all files.

## [0.7.4] - 2017-11-09

### Added
* More efficient uploads by sending SHA1 checksum at the end.

### Fixed
* File modification times are set correctly when downloading.
* Fix an off-by-one issue when downloading a range of a file (affects library, but not CLI).
* Better handling of some errors from the B2 service.

[Unreleased]: https://github.com/Backblaze/B2_Command_Line_Tool/compare/v3.9.0...HEAD
[3.9.0]: https://github.com/Backblaze/B2_Command_Line_Tool/compare/v3.8.0...v3.9.0
[3.8.0]: https://github.com/Backblaze/B2_Command_Line_Tool/compare/v3.7.1...v3.8.0
[3.7.1]: https://github.com/Backblaze/B2_Command_Line_Tool/compare/v3.7.0...v3.7.1
[3.7.0]: https://github.com/Backblaze/B2_Command_Line_Tool/compare/v3.6.0...v3.7.0
[3.6.0]: https://github.com/Backblaze/B2_Command_Line_Tool/compare/v3.5.0...v3.6.0
[3.5.0]: https://github.com/Backblaze/B2_Command_Line_Tool/compare/v3.4.0...v3.5.0
[3.4.0]: https://github.com/Backblaze/B2_Command_Line_Tool/compare/v3.3.0...v3.4.0
[3.3.0]: https://github.com/Backblaze/B2_Command_Line_Tool/compare/v3.2.1...v3.3.0
[3.2.1]: https://github.com/Backblaze/B2_Command_Line_Tool/compare/v3.2.0...v3.2.1
[3.2.0]: https://github.com/Backblaze/B2_Command_Line_Tool/compare/v3.1.0...v3.2.0
[3.1.0]: https://github.com/Backblaze/B2_Command_Line_Tool/compare/v3.0.3...v3.1.0
[3.0.3]: https://github.com/Backblaze/B2_Command_Line_Tool/compare/v3.0.2...v3.0.3
[3.0.2]: https://github.com/Backblaze/B2_Command_Line_Tool/compare/v3.0.1...v3.0.2
[3.0.1]: https://github.com/Backblaze/B2_Command_Line_Tool/compare/v3.0.0...v3.0.1
[3.0.0]: https://github.com/Backblaze/B2_Command_Line_Tool/compare/v2.5.1...v3.0.0
[2.5.1]: https://github.com/Backblaze/B2_Command_Line_Tool/compare/v2.5.0...v2.5.1
[2.5.0]: https://github.com/Backblaze/B2_Command_Line_Tool/compare/v2.4.0...v2.5.0
[2.4.0]: https://github.com/Backblaze/B2_Command_Line_Tool/compare/v2.3.0...v2.4.0
[2.3.0]: https://github.com/Backblaze/B2_Command_Line_Tool/compare/v2.2.0...v2.3.0
[2.2.0]: https://github.com/Backblaze/B2_Command_Line_Tool/compare/v2.1.0...v2.2.0
[2.1.0]: https://github.com/Backblaze/B2_Command_Line_Tool/compare/v2.0.2...v2.1.0
[2.0.2]: https://github.com/Backblaze/B2_Command_Line_Tool/compare/v2.0.0...v2.0.2
[2.0.0]: https://github.com/Backblaze/B2_Command_Line_Tool/compare/v1.4.2...v2.0.0
[1.4.2]: https://github.com/Backblaze/B2_Command_Line_Tool/compare/v1.4.0...v1.4.2
[1.4.0]: https://github.com/Backblaze/B2_Command_Line_Tool/compare/v1.3.8...v1.4.0
[1.3.8]: https://github.com/Backblaze/B2_Command_Line_Tool/compare/v1.3.6...v1.3.8
[1.3.6]: https://github.com/Backblaze/B2_Command_Line_Tool/compare/v1.3.4...v1.3.6
[1.3.4]: https://github.com/Backblaze/B2_Command_Line_Tool/compare/v1.3.2...v1.3.4
[1.3.2]: https://github.com/Backblaze/B2_Command_Line_Tool/compare/v1.3.0...v1.3.2
[1.3.0]: https://github.com/Backblaze/B2_Command_Line_Tool/compare/v1.2.0...v1.3.0
[1.2.0]: https://github.com/Backblaze/B2_Command_Line_Tool/compare/v1.1.0...v1.2.0
[1.1.0]: https://github.com/Backblaze/B2_Command_Line_Tool/compare/v1.0.0...v1.1.0
[1.0.0]: https://github.com/Backblaze/B2_Command_Line_Tool/compare/v0.7.4...v1.0.0
[0.7.4]: https://github.com/Backblaze/B2_Command_Line_Tool/compare/v0.7.2...v0.7.4<|MERGE_RESOLUTION|>--- conflicted
+++ resolved
@@ -8,18 +8,15 @@
 
 ### Added
 * Add ability to upload from an unbound source such as standard input or a named pipe
-<<<<<<< HEAD
-* Add s3 endpoint to `get-account-info`
-
-### Deprecated
-* Support of `-` as a valid filename in `upload-file` command. In future `-` will be an alias for standard input.
-=======
 * --bypassGovernance option to delete_file_version
->>>>>>> b170ca6f
 * Declare official support of Python 3.12
 * Cache-Control option when uploading files
 * Add `--lifecycleRule` to `create-bucket` and `update-bucket` and deprecate `--lifecycleRules` argument
 * Add extra dependencies for better UX, installable with `pip install b2[full]`
+* Add s3 endpoint to `get-account-info`
+
+### Deprecated
+* Support of `-` as a valid filename in `upload-file` command. In future `-` will be an alias for standard input.
 
 ### Changed
 * Better help text for --corsRules
