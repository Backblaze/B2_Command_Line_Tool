# Changelog
All notable changes to this project will be documented in this file.

The format is based on [Keep a Changelog](https://keepachangelog.com/en/1.0.0/),
and this project adheres to [Semantic Versioning](https://semver.org/spec/v2.0.0.html).

## [Unreleased]

## [2.5.0] - 2021-05-22

### Added
* Add integration test for sync within one bucket with different encryption
* Notarize OSX binary
<<<<<<< HEAD
* Add possibility to change realm during integration tests
=======
* File lock arguments and new commands
>>>>>>> 5a2797e4

### Fixed
* Fixed breaking integration test case
* Add zoneinfo to the Windows bundle
* Fixed unit tests failing on new attributes of FileVersionInfo
* Removing old buckets in integration tests

## [2.4.0] - 2021-04-22

### Added
* Sign OSX binary
* Add support for SSE-C server-side encryption mode

### Fixed
* Exclude packages inside the test package when installing

## [2.3.0] - 2021-03-25

### Added
* Add support for SSE-B2 server-side encryption mode

### Fixed
* Pin `setuptools-scm<6.0` as `>=6.0` doesn't support Python 3.5
* Fix boot speed regression caused by the `rst2ansi` invocations

## [2.2.0] - 2021-03-15

### Added
* Option to automatically authorize account when running commands other than `authorize-account` via 
  `B2_APPLICATION_KEY_ID` and `B2_APPLICATION_KEY` env vars

### Changed
* Improve setup and teardown for the integration tests
* Use `setuptools-scm` for versioning
* Improve CLI and RTD descriptions of the commands
* Add upper version limit for arrow dependency, because of a breaking change

### Fixed
* Fix for the Windows bundled version
* Fix docs autogen

## [2.1.0] - 2020-11-03

### Added
* Add support for Python 3.9
* Add a possibility to append a string to the User-Agent via `B2_USER_AGENT_APPEND` env

### Changed
* Update `b2 sync` usage text for bucket-to-bucket sync

### Removed
* Drop Python 2 support :tada: (for old systems you can now use the [binary distribution](https://www.backblaze.com/b2/docs/quick_command_line.html))
* Remove `--prefix` from `ls` (it didn't really work, use `folderName` argument)
* Clean up legacy code (`CliBucket`, etc.)

### Fixed
* Fix docs generation in CI
* Correct names of the arguments in `b2 create-key` usage text

## [2.0.2] - 2020-07-15

### Added
* Add `--environment` internal parameter for `authorize-account`

## [2.0.0] - 2020-06-25

### Added
* Add official support for python 3.8
* Add `make-friendly-url` command
* Add `--excludeIfModifiedAfter` parameter for `sync`
* Add `--json` parameter to `ls` and `list-buckets`
* Introduce bundled versions of B2 CLI for Linux, Mac OS and Windows

### Changed
* Switch to b2sdk api version v1: remove output of `delete-bucket`
* Use b2sdk >1.1.0: add large file server-side copy
* Switch option parser to argparse: readthedocs documentation is now generated automatically
* Normalize output indentation level to 4 spaces

### Removed
* Remove the ability to import b2sdk classes through b2cli (please use b2sdk directly)
* Remove official support for python 3.4
* Remove `list-file-names` command. Use `ls --recursive --json` instead
* Remove `list-file-versions` command. Use `ls --recursive --json --versions` instead

## [1.4.2] - 2019-10-03

### Added
* Add `prefix` parameter to `list-file-names` and `list-file-versions`
* Add support for (server-side) copy-file command

### Changed
* Make parameters of `list-file-names` and `list-file-versions` optional (use an empty string like this: `""`)
* (b2sdk) Fix sync when used with a key restricted to filename prefix
* When authorizing with application keys, optional application key ID and 
  application key can be added using environment variables 
  B2_APPLICATION_KEY_ID and B2_APPLICATION_KEY respectively.

## [1.4.0] - 2019-04-25

### Added
* (b2sdk) Support for python 3.7

### Changed
* Renaming accountId for authentication to application key Id
    Note: this means account Id is still backwards compatible,
    only the terminology has changed.
* Most of the code moved to b2sdk [repository](https://github.com/Backblaze/b2-sdk-python) and [package](https://pypi.org/project/b2sdk/)
* (b2sdk) Fix transferer crashing on empty file download attempt
* (b2sdk) Enable retries of non-transfer operations
* (b2sdk) Enable continuation of download operations

### Deprecated
* Deprecation warning added for imports of sdk classes from cli package

## [1.3.8] - 2018-12-06

### Added
* New `--excludeAllSymlinks` option for `sync`.
* Faster downloading of large files using multiple threads and bigger buffers.

### Fixed
* Fixed doc for cancel-all-unfinished-large-files

## [1.3.6] - 2018-08-21

### Fixed
* Fix auto-reauthorize for application keys.
* Fix problem with bash auto-completion module.
* Fix (hopefully) markdown display in PyPI.

## [1.3.4] - 2018-08-10

### Fixed
* Better documentation for authorize-account command.
* Fix error reporting when using application keys
* Fix auth issues with bucket-restricted application keys.

## [1.3.2] - 2018-07-28

### Fixed
* Tests fixed for Python 3.7
* Add documentation about what capabilites are required for different commands.
* Better error messages for authorization problems with application keys.

## [1.3.0] - 2018-07-20

### Added
* Support for [application keys](https://www.backblaze.com/b2/docs/application_keys.html).
* Support for Python 3.6
* Drop support for Python 3.3 (`setuptools` no longer supports 3.3)

### Changed
* Faster and more complete integration tests

### Fixed
* Fix content type so markdown displays properly in PyPI
* The testing package is called `test`, not `tests`

## [1.2.0] - 2018-07-06

### Added
* New `--recursive` option for ls
* New `--showSize` option for get-bucket
* New `--excludeDirRegex` option for sync

### Fixed
* Include LICENSE file in the source tarball. Fixes #433
* Test suite now runs as root (fixes #427)
* Validate file names before trying to upload
* Fix scaling problems when syncing large numbers of files
* Prefix Windows paths during sync to handle long paths (fixes #265)
* Check if file to be synced is still accessible before syncing (fixes #397)

## [1.1.0] - 2017-11-30

### Added
* Add support for CORS rules in `create-bucket` and `update-bucket`.  `get-bucket` will display CORS rules.

## [1.0.0] - 2017-11-09

### Added
* Require `--allowEmptySource` to sync from empty directory, to help avoid accidental deletion of all files.

## [0.7.4] - 2017-11-09

### Added
* More efficient uploads by sending SHA1 checksum at the end.

### Fixed
* File modification times are set correctly when downloading.
* Fix an off-by-one issue when downloading a range of a file (affects library, but not CLI).
* Better handling of some errors from the B2 service.

[Unreleased]: https://github.com/Backblaze/B2_Command_Line_Tool/compare/v2.5.0...HEAD
[2.5.0]: https://github.com/Backblaze/B2_Command_Line_Tool/compare/v2.4.0...v2.5.0
[2.4.0]: https://github.com/Backblaze/B2_Command_Line_Tool/compare/v2.3.0...v2.4.0
[2.3.0]: https://github.com/Backblaze/B2_Command_Line_Tool/compare/v2.2.0...v2.3.0
[2.2.0]: https://github.com/Backblaze/B2_Command_Line_Tool/compare/v2.1.0...v2.2.0
[2.1.0]: https://github.com/Backblaze/B2_Command_Line_Tool/compare/v2.0.2...v2.1.0
[2.0.2]: https://github.com/Backblaze/B2_Command_Line_Tool/compare/v2.0.0...v2.0.2
[2.0.0]: https://github.com/Backblaze/B2_Command_Line_Tool/compare/v1.4.2...v2.0.0
[1.4.2]: https://github.com/Backblaze/B2_Command_Line_Tool/compare/v1.4.0...v1.4.2
[1.4.0]: https://github.com/Backblaze/B2_Command_Line_Tool/compare/v1.3.8...v1.4.0
[1.3.8]: https://github.com/Backblaze/B2_Command_Line_Tool/compare/v1.3.6...v1.3.8
[1.3.6]: https://github.com/Backblaze/B2_Command_Line_Tool/compare/v1.3.4...v1.3.6
[1.3.4]: https://github.com/Backblaze/B2_Command_Line_Tool/compare/v1.3.2...v1.3.4
[1.3.2]: https://github.com/Backblaze/B2_Command_Line_Tool/compare/v1.3.0...v1.3.2
[1.3.0]: https://github.com/Backblaze/B2_Command_Line_Tool/compare/v1.2.0...v1.3.0
[1.2.0]: https://github.com/Backblaze/B2_Command_Line_Tool/compare/v1.1.0...v1.2.0
[1.1.0]: https://github.com/Backblaze/B2_Command_Line_Tool/compare/v1.0.0...v1.1.0
[1.0.0]: https://github.com/Backblaze/B2_Command_Line_Tool/compare/v0.7.4...v1.0.0
[0.7.4]: https://github.com/Backblaze/B2_Command_Line_Tool/compare/v0.7.2...v0.7.4<|MERGE_RESOLUTION|>--- conflicted
+++ resolved
@@ -6,16 +6,15 @@
 
 ## [Unreleased]
 
+### Added
+* Add possibility to change realm during integration tests
+
 ## [2.5.0] - 2021-05-22
 
 ### Added
 * Add integration test for sync within one bucket with different encryption
 * Notarize OSX binary
-<<<<<<< HEAD
-* Add possibility to change realm during integration tests
-=======
 * File lock arguments and new commands
->>>>>>> 5a2797e4
 
 ### Fixed
 * Fixed breaking integration test case
