--- conflicted
+++ resolved
@@ -6,7 +6,6 @@
 
 ## [Unreleased]
 
-<<<<<<< HEAD
 ## [3.4.0-alpha.1] - 2022-04-20
 
 This is an alpha release. A preview, not for production use. It allows for basic
@@ -17,8 +16,6 @@
 * Add basic replication support to `create-bucket` and `update-bucket`
 * Add more fields to `get-account-info` json
 
-=======
->>>>>>> a8a1e37b
 ## [3.3.0] - 2022-04-20
 
 ### Added
