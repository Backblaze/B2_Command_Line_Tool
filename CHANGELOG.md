--- conflicted
+++ resolved
@@ -14,12 +14,9 @@
 ### Infrastructure
 * GitHub CI got checkout action updated to v3 and setup-python to v4
 * Ensured that changelog validation only happens on pull requests
-<<<<<<< HEAD
-* GitHub CD builds and uploads an official B2 CLI image to docker hub
-=======
 * GitHub CI uses GITHUB_OUTPUT instead of deprecated set-output
 * Releases now feature digests of each file
->>>>>>> 1ee3b041
+* GitHub CD builds and uploads an official B2 CLI image to docker hub
 
 ## [3.6.0] - 2022-09-20
 
