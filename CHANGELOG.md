--- conflicted
+++ resolved
@@ -6,7 +6,6 @@
 
 ## [Unreleased]
 
-<<<<<<< HEAD
 ### Added
 * Add possibility to change realm during integration tests
 * Add possibility to install SDK from local folder instead of pypi when running tests
@@ -36,12 +35,10 @@
 ### Removed
 * Support of `--metadataDirective` argument in `copy-file-by-id` (the `metadataDirective` sent to B2 cloud is
   detected automatically)
-
-=======
+  
 ## [2.5.1] - 2021-08-06
 
 * `SRC_LAST_MODIFIED_MILLIS` import fix
->>>>>>> 69766041
 
 ## [2.5.0] - 2021-05-22
 
