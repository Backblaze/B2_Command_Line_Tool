--- conflicted
+++ resolved
@@ -5,6 +5,9 @@
 and this project adheres to [Semantic Versioning](https://semver.org/spec/v2.0.0.html).
 
 ## [Unreleased]
+
+### Infrastructure
+* GitHub CD builds and uploads an official B2 CLI image to docker hub
 
 ## [3.7.1] - 2023-02-08
 
@@ -35,12 +38,8 @@
 * Ensured that changelog validation only happens on pull requests
 * GitHub CI uses GITHUB_OUTPUT instead of deprecated set-output
 * Releases now feature digests of each file
-<<<<<<< HEAD
-* GitHub CD builds and uploads an official B2 CLI image to docker hub
-=======
 * Change default Python version in CI/CD to 3.11
 * Temporary marking all directories as `safe.directory` inside CI/CD when bundling
->>>>>>> 95acd272
 
 ## [3.6.0] - 2022-09-20
 
