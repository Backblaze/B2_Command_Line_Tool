# Changelog
All notable changes to this project will be documented in this file.

The format is based on [Keep a Changelog](https://keepachangelog.com/en/1.0.0/),
and this project adheres to [Semantic Versioning](https://semver.org/spec/v2.0.0.html).

## [Unreleased]

### Fixed
* Stop using b2sdk.v1 in arg_parser.py
* Fix issues when running commands on Python 3.11

### Infrastructure
* GitHub CI got checkout action updated to v3 and setup-python to v4
<<<<<<< HEAD
* GitHub CD builds and uploads an official B2 CLI image to docker hub
=======
* Ensured that changelog validation only happens on pull requests
>>>>>>> 3b718a07

## [3.6.0] - 2022-09-20

### Added
* Add `replication-delete` command
* Add `replication-pause` command
* Add `replication-status` command
* Add `replication-unpause` command
* Add `--include-existing-files` to `replication-setup`
* Add `--max-streams` parameter to download commands
* Add `--fileLockEnabled` switch to `update-bucket` subcommand

### Fixed
* Fix `replication-setup` default priority setter

### Infrastructure
* Fix warnings in tests
* Fix `test_keys` unit test after changes in b2sdk
* Fix running tests on the CI with the latest SDK from the master branch

## [3.5.0] - 2022-07-27

As in 3.4.0, replication support may be unstable, however no backward-incompatible
changes are currently planned.
This version is pinned strictly to `b2-sdk-python==1.17.3` for the same reason.

### Added
* Add `--write-buffer-size` parameter
* Add `--skip-hash-verification` parameter

### Changed
* Minimum MacOS version from 10.15 to 11.0

### Infrastructure
* Try not to crash tests due to bucket name collision
* Fix replication integration tests
* Fix leaking buckets in integration tests
* Limit number of workers for integration tests to 1 for now
* Make integration tests remove buckets only based on name, not based on creation time
* Add dependabot configuration

## [3.4.0] - 2022-05-04

This release contains a preview of replication support. It allows for basic usage
of B2 replication feature (currently in closed beta). Until this notice is removed,
the interface of replication related functionality should be not considered as public
API (as defined by SemVer).
This version is pinned strictly to `b2-sdk-python==1.16.0` for the same reason.

### Added
* Add basic replication support to `create-bucket` and `update-bucket`
* Add more fields to `get-account-info` json
* Add `--replication` to `ls --long`
* Add `replication-setup` command
* Add "quick start guide" to documentation

### Changed
* Made `bucketType` positional argument to `update-bucket` optional
* Run unit tests on all CPUs

## [3.3.0] - 2022-04-20

### Added
* Add `--threads` parameter to `download-file-by-name` and `download-file-by-id`
* Add `--uploadThreads` and `--downloadThreads` parameters to `sync`
* Add `--profile` switch support
* Add `applicationKeyId` and `isMasterKey` to the output of `get-account-info`

### Changed
* Rename `--threads` parameter for `--sync` to `--syncThreads`

### Fixed
* Fix license header checker on Windows
* Fix `UnicodeEncodeError` after successful SSE-C download on a non-utf8 terminal (#786)

### Removed
* Remove official support for python 3.5
* Remove official support for python 3.6

## [3.2.1] - 2022-02-23

### Fixed
* Fix setting permissions for local sqlite database (thanks to Jan Schejbal for responsible disclosure!)

## [3.2.0] - 2021-12-23

### Added
* Add compatibility support for arrow >= 1.0.2 on newer Python versions while
  continuing to support Python 3.5

### Fixed
* Fallback to `ascii` decoder when printing help in case the locales are not properly set
* Apply the value of `--threads` parameter to `sync` downloader threads

## [3.1.0] - 2021-11-02

### Added
* Add `--allCapabilities` to `create-key`
* Add support for Python 3.10

### Fixed
* Fix testing bundle in CI for a new `staticx` version

## [3.0.3] - 2021-09-27

### Fixed
* Fix pypy selector in CI
* Fix for static linking of Linux binary (CD uses python container)

## [3.0.2] - 2021-09-17

### Added
* Sign Windows binary

### Changed
* Download instruction in README.md (wording suggested by https://github.com/philh7456)
* Make Linux binary statically linked

## [3.0.1] - 2021-08-09

### Fixed
* logs from all loggers (in dependencies too) brought back

## [3.0.0] - 2021-08-07

### Added
* Add possibility to change realm during integration tests
* Add possibility to install SDK from local folder instead of pypi when running tests
* Add full support of establishing file metadata when copying, with either source or target using SSE-C
* Add `--noInfo` option to `copy-file-by-id`
* Integration test for checking if `bad_bucket_id` error code is returned

### Fixed
* Fix integration tests on non-production environments
* Fix warnings thrown by integration tests
* delete-key unit test adjusted to a less mocked simulator
* Fix integration test cleanup
* Representing encryption-related metadata in buckets and file versions is now consistent

### Changed
* CLI now uses `b2sdk.v2`
* Downloading files prints file metadata as soon as the download commences (not when it finishes)
* New way of establishing location of the SQLite cache file, using `XDG_CONFIG_HOME` env var
* Downloaded file's metadata is complete and is displayed before the file is downloaded, a `Download finished` message
  is issued at the end
* `contentLength` changed to `size` where appropriate
* Log configuration: stack traces are not printed in case of errors by default, `--verbose` changes that
* Log configuration arguments behaviour altered: `--logConfig` is exclusive with `--verbose` and `--debugLogs`
* Log configuration arguments behaviour altered: `--verbose` and `--debugLogs` can be used at the same time
  (and they will both be taken into account)

### Removed
* Support of `--metadataDirective` argument in `copy-file-by-id` (the `metadataDirective` sent to B2 cloud is
  detected automatically)

## [2.5.1] - 2021-08-06

* `SRC_LAST_MODIFIED_MILLIS` import fix

## [2.5.0] - 2021-05-22

### Added
* Add integration test for sync within one bucket with different encryption
* Notarize OSX binary
* File lock arguments and new commands

### Fixed
* Fixed breaking integration test case
* Add zoneinfo to the Windows bundle
* Fixed unit tests failing on new attributes of FileVersionInfo
* Removing old buckets in integration tests
* Bucket name entropy in tests increased

## [2.4.0] - 2021-04-22

### Added
* Sign OSX binary
* Add support for SSE-C server-side encryption mode

### Fixed
* Exclude packages inside the test package when installing

## [2.3.0] - 2021-03-25

### Added
* Add support for SSE-B2 server-side encryption mode

### Fixed
* Pin `setuptools-scm<6.0` as `>=6.0` doesn't support Python 3.5
* Fix boot speed regression caused by the `rst2ansi` invocations

## [2.2.0] - 2021-03-15

### Added
* Option to automatically authorize account when running commands other than `authorize-account` via
  `B2_APPLICATION_KEY_ID` and `B2_APPLICATION_KEY` env vars

### Changed
* Improve setup and teardown for the integration tests
* Use `setuptools-scm` for versioning
* Improve CLI and RTD descriptions of the commands
* Add upper version limit for arrow dependency, because of a breaking change

### Fixed
* Fix for the Windows bundled version
* Fix docs autogen

## [2.1.0] - 2020-11-03

### Added
* Add support for Python 3.9
* Add a possibility to append a string to the User-Agent via `B2_USER_AGENT_APPEND` env

### Changed
* Update `b2 sync` usage text for bucket-to-bucket sync

### Removed
* Drop Python 2 support :tada: (for old systems you can now use the [binary distribution](https://www.backblaze.com/b2/docs/quick_command_line.html))
* Remove `--prefix` from `ls` (it didn't really work, use `folderName` argument)
* Clean up legacy code (`CliBucket`, etc.)

### Fixed
* Fix docs generation in CI
* Correct names of the arguments in `b2 create-key` usage text

## [2.0.2] - 2020-07-15

### Added
* Add `--environment` internal parameter for `authorize-account`

## [2.0.0] - 2020-06-25

### Added
* Add official support for python 3.8
* Add `make-friendly-url` command
* Add `--excludeIfModifiedAfter` parameter for `sync`
* Add `--json` parameter to `ls` and `list-buckets`
* Introduce bundled versions of B2 CLI for Linux, Mac OS and Windows

### Changed
* Switch to b2sdk api version v1: remove output of `delete-bucket`
* Use b2sdk >1.1.0: add large file server-side copy
* Switch option parser to argparse: readthedocs documentation is now generated automatically
* Normalize output indentation level to 4 spaces

### Removed
* Remove the ability to import b2sdk classes through b2cli (please use b2sdk directly)
* Remove official support for python 3.4
* Remove `list-file-names` command. Use `ls --recursive --json` instead
* Remove `list-file-versions` command. Use `ls --recursive --json --versions` instead

## [1.4.2] - 2019-10-03

### Added
* Add `prefix` parameter to `list-file-names` and `list-file-versions`
* Add support for (server-side) copy-file command

### Changed
* Make parameters of `list-file-names` and `list-file-versions` optional (use an empty string like this: `""`)
* (b2sdk) Fix sync when used with a key restricted to filename prefix
* When authorizing with application keys, optional application key ID and
  application key can be added using environment variables
  B2_APPLICATION_KEY_ID and B2_APPLICATION_KEY respectively.

## [1.4.0] - 2019-04-25

### Added
* (b2sdk) Support for python 3.7

### Changed
* Renaming accountId for authentication to application key Id
    Note: this means account Id is still backwards compatible,
    only the terminology has changed.
* Most of the code moved to b2sdk [repository](https://github.com/Backblaze/b2-sdk-python) and [package](https://pypi.org/project/b2sdk/)
* (b2sdk) Fix transferer crashing on empty file download attempt
* (b2sdk) Enable retries of non-transfer operations
* (b2sdk) Enable continuation of download operations

### Deprecated
* Deprecation warning added for imports of sdk classes from cli package

## [1.3.8] - 2018-12-06

### Added
* New `--excludeAllSymlinks` option for `sync`.
* Faster downloading of large files using multiple threads and bigger buffers.

### Fixed
* Fixed doc for cancel-all-unfinished-large-files

## [1.3.6] - 2018-08-21

### Fixed
* Fix auto-reauthorize for application keys.
* Fix problem with bash auto-completion module.
* Fix (hopefully) markdown display in PyPI.

## [1.3.4] - 2018-08-10

### Fixed
* Better documentation for authorize-account command.
* Fix error reporting when using application keys
* Fix auth issues with bucket-restricted application keys.

## [1.3.2] - 2018-07-28

### Fixed
* Tests fixed for Python 3.7
* Add documentation about what capabilities are required for different commands.
* Better error messages for authorization problems with application keys.

## [1.3.0] - 2018-07-20

### Added
* Support for [application keys](https://www.backblaze.com/b2/docs/application_keys.html).
* Support for Python 3.6
* Drop support for Python 3.3 (`setuptools` no longer supports 3.3)

### Changed
* Faster and more complete integration tests

### Fixed
* Fix content type so markdown displays properly in PyPI
* The testing package is called `test`, not `tests`

## [1.2.0] - 2018-07-06

### Added
* New `--recursive` option for ls
* New `--showSize` option for get-bucket
* New `--excludeDirRegex` option for sync

### Fixed
* Include LICENSE file in the source tarball. Fixes #433
* Test suite now runs as root (fixes #427)
* Validate file names before trying to upload
* Fix scaling problems when syncing large numbers of files
* Prefix Windows paths during sync to handle long paths (fixes #265)
* Check if file to be synced is still accessible before syncing (fixes #397)

## [1.1.0] - 2017-11-30

### Added
* Add support for CORS rules in `create-bucket` and `update-bucket`.  `get-bucket` will display CORS rules.

### Fixed
* cleanup in integration tests works

## [1.0.0] - 2017-11-09

### Added
* Require `--allowEmptySource` to sync from empty directory, to help avoid accidental deletion of all files.

## [0.7.4] - 2017-11-09

### Added
* More efficient uploads by sending SHA1 checksum at the end.

### Fixed
* File modification times are set correctly when downloading.
* Fix an off-by-one issue when downloading a range of a file (affects library, but not CLI).
* Better handling of some errors from the B2 service.

[Unreleased]: https://github.com/Backblaze/B2_Command_Line_Tool/compare/v3.6.0...HEAD
[3.6.0]: https://github.com/Backblaze/B2_Command_Line_Tool/compare/v3.5.0...v3.6.0
[3.5.0]: https://github.com/Backblaze/B2_Command_Line_Tool/compare/v3.4.0...v3.5.0
[3.4.0]: https://github.com/Backblaze/B2_Command_Line_Tool/compare/v3.3.0...v3.4.0
[3.3.0]: https://github.com/Backblaze/B2_Command_Line_Tool/compare/v3.2.1...v3.3.0
[3.2.1]: https://github.com/Backblaze/B2_Command_Line_Tool/compare/v3.2.0...v3.2.1
[3.2.0]: https://github.com/Backblaze/B2_Command_Line_Tool/compare/v3.1.0...v3.2.0
[3.1.0]: https://github.com/Backblaze/B2_Command_Line_Tool/compare/v3.0.3...v3.1.0
[3.0.3]: https://github.com/Backblaze/B2_Command_Line_Tool/compare/v3.0.2...v3.0.3
[3.0.2]: https://github.com/Backblaze/B2_Command_Line_Tool/compare/v3.0.1...v3.0.2
[3.0.1]: https://github.com/Backblaze/B2_Command_Line_Tool/compare/v3.0.0...v3.0.1
[3.0.0]: https://github.com/Backblaze/B2_Command_Line_Tool/compare/v2.5.1...v3.0.0
[2.5.1]: https://github.com/Backblaze/B2_Command_Line_Tool/compare/v2.5.0...v2.5.1
[2.5.0]: https://github.com/Backblaze/B2_Command_Line_Tool/compare/v2.4.0...v2.5.0
[2.4.0]: https://github.com/Backblaze/B2_Command_Line_Tool/compare/v2.3.0...v2.4.0
[2.3.0]: https://github.com/Backblaze/B2_Command_Line_Tool/compare/v2.2.0...v2.3.0
[2.2.0]: https://github.com/Backblaze/B2_Command_Line_Tool/compare/v2.1.0...v2.2.0
[2.1.0]: https://github.com/Backblaze/B2_Command_Line_Tool/compare/v2.0.2...v2.1.0
[2.0.2]: https://github.com/Backblaze/B2_Command_Line_Tool/compare/v2.0.0...v2.0.2
[2.0.0]: https://github.com/Backblaze/B2_Command_Line_Tool/compare/v1.4.2...v2.0.0
[1.4.2]: https://github.com/Backblaze/B2_Command_Line_Tool/compare/v1.4.0...v1.4.2
[1.4.0]: https://github.com/Backblaze/B2_Command_Line_Tool/compare/v1.3.8...v1.4.0
[1.3.8]: https://github.com/Backblaze/B2_Command_Line_Tool/compare/v1.3.6...v1.3.8
[1.3.6]: https://github.com/Backblaze/B2_Command_Line_Tool/compare/v1.3.4...v1.3.6
[1.3.4]: https://github.com/Backblaze/B2_Command_Line_Tool/compare/v1.3.2...v1.3.4
[1.3.2]: https://github.com/Backblaze/B2_Command_Line_Tool/compare/v1.3.0...v1.3.2
[1.3.0]: https://github.com/Backblaze/B2_Command_Line_Tool/compare/v1.2.0...v1.3.0
[1.2.0]: https://github.com/Backblaze/B2_Command_Line_Tool/compare/v1.1.0...v1.2.0
[1.1.0]: https://github.com/Backblaze/B2_Command_Line_Tool/compare/v1.0.0...v1.1.0
[1.0.0]: https://github.com/Backblaze/B2_Command_Line_Tool/compare/v0.7.4...v1.0.0
[0.7.4]: https://github.com/Backblaze/B2_Command_Line_Tool/compare/v0.7.2...v0.7.4<|MERGE_RESOLUTION|>--- conflicted
+++ resolved
@@ -12,11 +12,8 @@
 
 ### Infrastructure
 * GitHub CI got checkout action updated to v3 and setup-python to v4
-<<<<<<< HEAD
+* Ensured that changelog validation only happens on pull requests
 * GitHub CD builds and uploads an official B2 CLI image to docker hub
-=======
-* Ensured that changelog validation only happens on pull requests
->>>>>>> 3b718a07
 
 ## [3.6.0] - 2022-09-20
 
