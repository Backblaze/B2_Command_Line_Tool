--- conflicted
+++ resolved
@@ -85,18 +85,10 @@
   - virtualenv --version
 
 install:
-<<<<<<< HEAD
-  - pip install cryptography==1.1
-  - pip install mock
-  - pip install nose
-  - pip install pyflakes
-  - pip install yapf
-=======
   - if [ -n "$SCA" ]; then pip install pyflakes; else echo skip; fi
   - if [ -n "$SCA" ]; then pip install yapf; else echo skip; fi
   # for some strange reason letting setuptools handle dependencies doesn't work for us on some python versions
   - cat requirements*.txt | xargs pip install
->>>>>>> 83619ed0
 
 script:
   - pip freeze
