--- conflicted
+++ resolved
@@ -24,13 +24,8 @@
 dependencies = [
     "argcomplete>=3.5.2,<4",
     "arrow>=1.0.2,<2.0.0",
-<<<<<<< HEAD
     "b2sdk>=2.10.0,<3",
-    "docutils>=0.18.1",
-=======
-    "b2sdk>=2.9.4,<3",
     "docutils>=0.18.1,<0.22",
->>>>>>> c858fef2
     "idna~=3.4; platform_system == 'Java'",
     "phx-class-registry>=4.0,<5",
     "rst2ansi==0.1.5",
