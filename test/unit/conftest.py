--- conflicted
+++ resolved
@@ -8,7 +8,6 @@
 #
 ######################################################################
 import os
-import sys
 from test.unit.helpers import RunOrDieExecutor
 from test.unit.test_console_tool import BaseConsoleToolTest
 from unittest import mock
@@ -32,7 +31,12 @@
         yield executor
 
 
-<<<<<<< HEAD
+@pytest.fixture(autouse=True)
+def disable_tqdm_closer_cleanup():
+    with mock.patch.object(_TqdmCloser, '__exit__'):
+        yield
+
+
 class ConsoleToolTester(BaseConsoleToolTest):
     def authorize(self):
         self._authorize_account()
@@ -72,15 +76,6 @@
 
 
 @pytest.fixture
-def mock_stdin(monkeypatch):
-    out_, in_ = os.pipe()
-    monkeypatch.setattr(sys, 'stdin', os.fdopen(out_))
-    in_f = open(in_, 'w')
-    yield in_f
-    in_f.close()
-
-
-@pytest.fixture
 def local_file(tmp_path):
     """Set up a test file and return its path."""
     filename = 'file1.txt'
@@ -104,10 +99,4 @@
         'fileName': filename,
         'fileId': '9999',
         'content': local_file.read_text(),
-    }
-=======
-@pytest.fixture(autouse=True)
-def disable_tqdm_closer_cleanup():
-    with mock.patch.object(_TqdmCloser, '__exit__'):
-        yield
->>>>>>> 179c1bc0
+    }