######################################################################
#
# File: test/unit/test_console_tool.py
#
# Copyright 2019 Backblaze Inc. All Rights Reserved.
#
# License https://www.backblaze.com/using_b2_code.html
#
######################################################################

import json
import os
import pathlib
import re
import unittest.mock as mock
from io import StringIO
from itertools import chain, product
from typing import List, Optional

from b2sdk import v1
from b2sdk.v2 import (
    ALL_CAPABILITIES,
    REALM_URLS,
    B2Api,
    B2HttpApiConfig,
    ProgressReport,
    RawSimulator,
    StubAccountInfo,
    TempDir,
    UploadSourceBytes,
    fix_windows_path_limit,
)
from b2sdk.v2.exception import Conflict  # Any error for testing fast-fail of the rm command.
from more_itertools import one

<<<<<<< HEAD
from b2sdk.v2 import ALL_CAPABILITIES
from b2sdk.v2 import StubAccountInfo
from b2sdk.v2 import B2Api
from b2sdk.v2 import B2HttpApiConfig
=======
from b2._cli.const import (
    B2_APPLICATION_KEY_ENV_VAR,
    B2_APPLICATION_KEY_ID_ENV_VAR,
    B2_ENVIRONMENT_ENV_VAR,
)
>>>>>>> f2512b89
from b2.console_tool import ConsoleTool, Rm

from .test_base import TestBase


def file_mod_time_millis(path):
    return int(os.path.getmtime(path) * 1000)


class BaseConsoleToolTest(TestBase):
    RE_API_VERSION = re.compile(r"\/v\d\/")
    json_pattern = re.compile(r'[^{,^\[]*(?P<dict_json>{.*})|(?P<list_json>\[.*]).*', re.DOTALL)

    def setUp(self):
        self.account_info = StubAccountInfo()

        self.b2_api = B2Api(
            self.account_info, None, api_config=B2HttpApiConfig(_raw_api_class=RawSimulator)
        )
        self.raw_api = self.b2_api.session.raw_api
        (self.account_id, self.master_key) = self.raw_api.create_account()
        for env_var_name in [
            B2_APPLICATION_KEY_ID_ENV_VAR,
            B2_APPLICATION_KEY_ENV_VAR,
            B2_ENVIRONMENT_ENV_VAR,
        ]:
            os.environ.pop(env_var_name, None)

    def _get_stdouterr(self):
        stdout = StringIO()
        stderr = StringIO()
        return stdout, stderr

    def _run_command_ignore_output(self, argv):
        """
        Runs the given command in the console tool, checking that it
        success, but ignoring the stdout.
        """
        stdout, stderr = self._get_stdouterr()
        actual_status = ConsoleTool(self.b2_api, stdout, stderr).run_command(['b2'] + argv)
        actual_stderr = self._trim_trailing_spaces(stderr.getvalue())

        if actual_stderr != '':
            print('ACTUAL STDERR:  ', repr(actual_stderr))
            print(actual_stderr)

        self.assertEqual('', actual_stderr, 'stderr')
        self.assertEqual(0, actual_status, 'exit status code')

    def _trim_leading_spaces(self, s):
        """
        Takes the contents of a triple-quoted string, and removes the leading
        newline and leading spaces that come from it being indented with code.
        """
        # The first line starts on the line following the triple
        # quote, so the first line after splitting can be discarded.
        lines = s.split('\n')
        if lines[0] == '':
            lines = lines[1:]
        if len(lines) == 0:
            return ''

        # Count the leading spaces
        space_count = min(self._leading_spaces(line) for line in lines if line != '')

        # Remove the leading spaces from each line, based on the line
        # with the fewest leading spaces
        leading_spaces = ' ' * space_count
        assert all(
            line.startswith(leading_spaces) or line == '' for line in lines
        ), 'all lines have leading spaces'
        return '\n'.join('' if line == '' else line[space_count:] for line in lines)

    def _leading_spaces(self, s):
        space_count = 0
        while space_count < len(s) and s[space_count] == ' ':
            space_count += 1
        return space_count

    def _trim_trailing_spaces(self, s):
        return '\n'.join(line.rstrip() for line in s.split('\n'))

    def _make_local_file(self, temp_dir, file_name):
        local_path = os.path.join(temp_dir, file_name)
        with open(local_path, 'wb') as f:
            f.write(b'hello world')
        return local_path

    def _read_file(self, local_path):
        with open(local_path, 'rb') as f:
            return f.read()

    def _remove_api_version_number(self, s):
        return re.sub(self.RE_API_VERSION, '/vx/', s)

    def _normalize_expected_output(self, text, format_vars=None):
        format_vars = format_vars or {}
        return self._trim_leading_spaces(text).format(
            account_id=self.account_id, master_key=self.master_key, **format_vars
        )

    def assertDictIsContained(self, subset, superset):
        """Asserts that all keys in `subset` are present is `superset` and their corresponding values are the same"""
        truncated_superset = {k: v for k, v in superset.items() if k in subset}
        self.assertEqual(subset, truncated_superset)

    def assertListOfDictsIsContained(self, list_of_subsets, list_of_supersets):
        """Performs the same assertion as assertDictIsContained, but for dicts in two lists itertively"""
        self.assertEqual(len(list_of_subsets), len(list_of_supersets))
        truncated_list_of_supersets = []
        for subset, superset in zip(list_of_subsets, list_of_supersets):
            truncated_list_of_supersets.append({k: v for k, v in superset.items() if k in subset})
        self.assertEqual(list_of_subsets, truncated_list_of_supersets)

    def _authorize_account(self):
        """
        Prepare for a test by authorizing an account and getting an account auth token
        """
        self._run_command_ignore_output(['authorize-account', self.account_id, self.master_key])

    def _create_my_bucket(self):
        self._run_command(['create-bucket', 'my-bucket', 'allPublic'], 'bucket_0\n', '', 0)

    def _run_command(
        self,
        argv,
        expected_stdout=None,
        expected_stderr='',
        expected_status=0,
        format_vars=None,
        remove_version=False,
        expected_json_in_stdout: Optional[dict] = None,
        expected_part_of_stdout=None,
        unexpected_part_of_stdout=None,
    ):
        """
        Runs one command using the ConsoleTool, checking stdout, stderr, and
        the returned status code.

        The expected output strings are format strings (as used by str.format),
        so braces need to be escaped by doubling them.  The variables 'account_id'
        and 'master_key' are set by default, plus any variables passed in the dict
        format_vars.

        The ConsoleTool is stateless, so we can make a new one for each
        call, with a fresh stdout and stderr
        """
        expected_stderr = self._normalize_expected_output(expected_stderr, format_vars)
        stdout, stderr = self._get_stdouterr()
        console_tool = ConsoleTool(self.b2_api, stdout, stderr)
        actual_status = console_tool.run_command(['b2'] + argv)

        actual_stdout = self._trim_trailing_spaces(stdout.getvalue())
        actual_stderr = self._trim_trailing_spaces(stderr.getvalue())

        # ignore any references to specific api version
        if remove_version:
            actual_stdout = self._remove_api_version_number(actual_stdout)
            actual_stderr = self._remove_api_version_number(actual_stderr)

        if expected_stdout is not None and expected_stdout != actual_stdout:
            expected_stdout = self._normalize_expected_output(expected_stdout, format_vars)
            print('EXPECTED STDOUT:', repr(expected_stdout))
            print('ACTUAL STDOUT:  ', repr(actual_stdout))
            print(actual_stdout)
        if expected_part_of_stdout is not None and expected_part_of_stdout not in actual_stdout:
            expected_part_of_stdout = self._normalize_expected_output(
                expected_part_of_stdout, format_vars
            )
            print('EXPECTED TO FIND IN STDOUT:', repr(expected_part_of_stdout))
            print('ACTUAL STDOUT:             ', repr(actual_stdout))
        if expected_stderr != actual_stderr:
            print('EXPECTED STDERR:', repr(expected_stderr))
            print('ACTUAL STDERR:  ', repr(actual_stderr))
            print(actual_stderr)

        if expected_json_in_stdout is not None:
            json_match = self.json_pattern.match(actual_stdout)
            if not json_match:
                self.fail('EXPECTED TO FIND A JSON IN: ' + repr(actual_stdout))

            found_json = json.loads(json_match.group('dict_json') or json_match.group('list_json'))
            if json_match.group('dict_json'):
                self.assertDictIsContained(expected_json_in_stdout, found_json)
            else:
                self.assertListOfDictsIsContained(expected_json_in_stdout, found_json)

        if expected_stdout is not None:
            self.assertEqual(expected_stdout, actual_stdout, 'stdout')
        if expected_part_of_stdout is not None:
            self.assertIn(expected_part_of_stdout, actual_stdout)
        if unexpected_part_of_stdout is not None:
            self.assertNotIn(unexpected_part_of_stdout, actual_stdout)
        self.assertEqual(expected_stderr, actual_stderr, 'stderr')
        self.assertEqual(expected_status, actual_status, 'exit status code')

    @classmethod
    def _upload_multiple_files(cls, bucket):
        data = UploadSourceBytes(b'test-data')
        bucket.upload(data, 'a/test.csv')
        bucket.upload(data, 'a/test.tsv')
        bucket.upload(data, 'b/b/test.csv')
        bucket.upload(data, 'b/b1/test.csv')
        bucket.upload(data, 'b/b2/test.tsv')
        bucket.upload(data, 'b/test.txt')
        bucket.upload(data, 'c/test.csv')
        bucket.upload(data, 'c/test.tsv')


class TestConsoleTool(BaseConsoleToolTest):
    def test_authorize_with_bad_key(self):
        expected_stdout = '''
        Using http://production.example.com
        '''

        expected_stderr = '''
        ERROR: unable to authorize account: Invalid authorization token. Server said: secret key is wrong (unauthorized)
        '''

        self._run_command(
            ['authorize-account', self.account_id, 'bad-app-key'], expected_stdout, expected_stderr,
            1
        )

    def test_authorize_with_good_key_using_hyphen(self):
        # Initial condition
        assert self.account_info.get_account_auth_token() is None

        # Authorize an account with a good api key.
        expected_stdout = """
        Using http://production.example.com
        """

        self._run_command(
            ['authorize-account', self.account_id, self.master_key], expected_stdout, '', 0
        )

        # Auth token should be in account info now
        assert self.account_info.get_account_auth_token() is not None

    def test_authorize_with_good_key_using_underscore(self):
        # Initial condition
        assert self.account_info.get_account_auth_token() is None

        # Authorize an account with a good api key.
        expected_stdout = """
        Using http://production.example.com
        """

        self._run_command(
            ['authorize_account', self.account_id, self.master_key], expected_stdout, '', 0
        )

        # Auth token should be in account info now
        assert self.account_info.get_account_auth_token() is not None

    def test_authorize_using_env_variables(self):
        # Initial condition
        assert self.account_info.get_account_auth_token() is None

        # Authorize an account with a good api key.
        expected_stdout = """
        Using http://production.example.com
        """

        # Setting up environment variables
        with mock.patch.dict(
            'os.environ', {
                B2_APPLICATION_KEY_ID_ENV_VAR: self.account_id,
                B2_APPLICATION_KEY_ENV_VAR: self.master_key,
            }
        ):
            assert B2_APPLICATION_KEY_ID_ENV_VAR in os.environ
            assert B2_APPLICATION_KEY_ENV_VAR in os.environ

            self._run_command(['authorize-account'], expected_stdout, '', 0)

        # Auth token should be in account info now
        assert self.account_info.get_account_auth_token() is not None

    def test_authorize_towards_custom_realm(self):
        # Initial condition
        assert self.account_info.get_account_auth_token() is None

        # Authorize an account with a good api key.
        expected_stdout = """
        Using http://custom.example.com
        """

        # realm provided with args
        self._run_command(
            [
                'authorize-account', '--environment', 'http://custom.example.com', self.account_id,
                self.master_key
            ], expected_stdout, '', 0
        )

        # Auth token should be in account info now
        assert self.account_info.get_account_auth_token() is not None

        expected_stdout = """
        Using http://custom2.example.com
        """
        # realm provided with env var
        with mock.patch.dict(
            'os.environ', {
                B2_ENVIRONMENT_ENV_VAR: 'http://custom2.example.com',
            }
        ):
            self._run_command(
                ['authorize-account', self.account_id, self.master_key], expected_stdout, '', 0
            )

    def test_create_key_and_authorize_with_it(self):
        # Start with authorizing with the master key
        self._authorize_account()

        # Create a key
        self._run_command(
            ['create-key', 'key1', 'listBuckets,listKeys'],
            'appKeyId0 appKey0\n',
            '',
            0,
        )

        # Authorize with the key
        self._run_command(
            ['authorize-account', 'appKeyId0', 'appKey0'],
            'Using http://production.example.com\n',
            '',
            0,
        )

    def test_create_key_with_authorization_from_env_vars(self):
        # Initial condition
        assert self.account_info.get_account_auth_token() is None

        # Authorize an account with a good api key.

        # Setting up environment variables
        with mock.patch.dict(
            'os.environ', {
                B2_APPLICATION_KEY_ID_ENV_VAR: self.account_id,
                B2_APPLICATION_KEY_ENV_VAR: self.master_key,
            }
        ):
            assert B2_APPLICATION_KEY_ID_ENV_VAR in os.environ
            assert B2_APPLICATION_KEY_ENV_VAR in os.environ

            # The first time we're running on this cache there will be output from the implicit "authorize-account" call
            self._run_command(
                ['create-key', 'key1', 'listBuckets,listKeys'],
                'Using http://production.example.com\n'
                'appKeyId0 appKey0\n',
                '',
                0,
            )

            # The second time "authorize-account" is not called
            self._run_command(
                ['create-key', 'key1', 'listBuckets,listKeys,writeKeys'],
                'appKeyId1 appKey1\n',
                '',
                0,
            )

            with mock.patch.dict(
                'os.environ', {
                    B2_APPLICATION_KEY_ID_ENV_VAR: 'appKeyId1',
                    B2_APPLICATION_KEY_ENV_VAR: 'appKey1',
                }
            ):
                # "authorize-account" is called when the key changes
                self._run_command(
                    ['create-key', 'key1', 'listBuckets,listKeys'],
                    'Using http://production.example.com\n'
                    'appKeyId2 appKey2\n',
                    '',
                    0,
                )

                # "authorize-account" is also called when the realm changes
                with mock.patch.dict(
                    'os.environ', {
                        B2_ENVIRONMENT_ENV_VAR: 'http://custom.example.com',
                    }
                ):
                    self._run_command(
                        ['create-key', 'key1', 'listBuckets,listKeys'],
                        'Using http://custom.example.com\n'
                        'appKeyId3 appKey3\n',
                        '',
                        0,
                    )

    def test_authorize_key_without_list_buckets(self):
        self._authorize_account()

        # Create a key without listBuckets
        self._run_command(['create-key', 'key1', 'listKeys'], 'appKeyId0 appKey0\n', '', 0)

        # Authorize with the key
        self._run_command(
            ['authorize-account', 'appKeyId0', 'appKey0'],
            'Using http://production.example.com\n',
            'ERROR: application key has no listBuckets capability, which is required for the b2 command-line tool\n',
            1,
        )

    def test_create_bucket_key_and_authorize_with_it(self):
        # Start with authorizing with the master key
        self._authorize_account()

        # Make a bucket
        self._run_command(['create-bucket', 'my-bucket', 'allPrivate'], 'bucket_0\n', '', 0)

        # Create a key restricted to that bucket
        self._run_command(
            ['create-key', '--bucket', 'my-bucket', 'key1', 'listKeys,listBuckets'],
            'appKeyId0 appKey0\n', '', 0
        )

        # Authorize with the key
        self._run_command(
            ['authorize-account', 'appKeyId0', 'appKey0'],
            'Using http://production.example.com\n',
            '',
            0,
        )

    def test_clear_account(self):
        # Initial condition
        self._authorize_account()
        assert self.account_info.get_account_auth_token() is not None

        # Clearing the account should remove the auth token
        # from the account info.
        self._run_command(['clear-account'], '', '', 0)
        assert self.account_info.get_account_auth_token() is None

    def test_buckets(self):
        self._authorize_account()

        # Make a bucket with an illegal name
        expected_stdout = 'ERROR: Bad request: illegal bucket name: bad/bucket/name\n'
        self._run_command(['create-bucket', 'bad/bucket/name', 'allPublic'], '', expected_stdout, 1)

        # Make two buckets
        self._run_command(['create-bucket', 'my-bucket', 'allPrivate'], 'bucket_0\n', '', 0)
        self._run_command(['create-bucket', 'your-bucket', 'allPrivate'], 'bucket_1\n', '', 0)

        # Update one of them
        expected_json = {
            "accountId": self.account_id,
            "bucketId": "bucket_0",
            "bucketInfo": {},
            "bucketName": "my-bucket",
            "bucketType": "allPublic",
            "corsRules": [],
            "defaultServerSideEncryption": {
                "mode": "none"
            },
            "lifecycleRules": [],
            "options": [],
            "revision": 2
        }

        self._run_command(
            ['update-bucket', 'my-bucket', 'allPublic'], expected_json_in_stdout=expected_json
        )

        # Make sure they are there
        expected_stdout = '''
        bucket_0  allPublic   my-bucket
        bucket_1  allPrivate  your-bucket
        '''

        self._run_command(['list-buckets'], expected_stdout, '', 0)

        # Delete one
        expected_stdout = ''

        self._run_command(['delete-bucket', 'your-bucket'], expected_stdout, '', 0)

    def test_encrypted_buckets(self):
        self._authorize_account()

        # Make two encrypted buckets
        self._run_command(['create-bucket', 'my-bucket', 'allPrivate'], 'bucket_0\n', '', 0)
        self._run_command(
            ['create-bucket', '--defaultServerSideEncryption=SSE-B2', 'your-bucket', 'allPrivate'],
            'bucket_1\n', '', 0
        )

        # Update the one without encryption
        expected_json = {
            "accountId": self.account_id,
            "bucketId": "bucket_0",
            "bucketInfo": {},
            "bucketName": "my-bucket",
            "bucketType": "allPublic",
            "corsRules": [],
            "defaultServerSideEncryption": {
                "algorithm": "AES256",
                "mode": "SSE-B2"
            },
            "lifecycleRules": [],
            "options": [],
            "revision": 2
        }

        self._run_command(
            ['update-bucket', '--defaultServerSideEncryption=SSE-B2', 'my-bucket', 'allPublic'],
            expected_json_in_stdout=expected_json,
        )

        # Update the one with encryption
        expected_json = {
            "accountId": self.account_id,
            "bucketId": "bucket_1",
            "bucketInfo": {},
            "bucketName": "your-bucket",
            "bucketType": "allPrivate",
            "corsRules": [],
            "defaultServerSideEncryption": {
                "algorithm": "AES256",
                "mode": "SSE-B2"
            },
            "lifecycleRules": [],
            "options": [],
            "revision": 2
        }

        self._run_command(
            ['update-bucket', 'your-bucket', 'allPrivate'], expected_json_in_stdout=expected_json
        )

        # Make sure they are there
        expected_stdout = '''
        bucket_0  allPublic   my-bucket
        bucket_1  allPrivate  your-bucket
        '''

        self._run_command(['list-buckets'], expected_stdout, '', 0)

    def test_keys(self):
        self._authorize_account()

        self._run_command(['create-bucket', 'my-bucket-a', 'allPublic'], 'bucket_0\n', '', 0)
        self._run_command(['create-bucket', 'my-bucket-b', 'allPublic'], 'bucket_1\n', '', 0)
        self._run_command(['create-bucket', 'my-bucket-c', 'allPublic'], 'bucket_2\n', '', 0)

        capabilities = ['readFiles', 'listBuckets']
        capabilities_with_commas = ','.join(capabilities)

        # Make a key with an illegal name
        expected_stderr = 'ERROR: Bad request: illegal key name: bad_key_name\n'
        self._run_command(
            ['create-key', 'bad_key_name', capabilities_with_commas], '', expected_stderr, 1
        )

        # Make a key with negative validDurationInSeconds
        expected_stderr = 'ERROR: Bad request: valid duration must be greater than 0, and less than 1000 days in seconds\n'
        self._run_command(
            ['create-key', '--duration', '-456', 'goodKeyName', capabilities_with_commas], '',
            expected_stderr, 1
        )

        # Make a key with validDurationInSeconds outside of range
        expected_stderr = 'ERROR: Bad request: valid duration must be greater than 0, ' \
                          'and less than 1000 days in seconds\n'
        self._run_command(
            ['create-key', '--duration', '0', 'goodKeyName', capabilities_with_commas], '',
            expected_stderr, 1
        )
        self._run_command(
            ['create-key', '--duration', '86400001', 'goodKeyName', capabilities_with_commas], '',
            expected_stderr, 1
        )

        # Create three keys
        self._run_command(
            ['create-key', 'goodKeyName-One', capabilities_with_commas],
            'appKeyId0 appKey0\n',
            '',
            0,
        )
        self._run_command(
            [
                'create-key', '--bucket', 'my-bucket-a', 'goodKeyName-Two',
                capabilities_with_commas + ',readBucketEncryption'
            ],
            'appKeyId1 appKey1\n',
            '',
            0,
        )
        self._run_command(
            [
                'create-key', '--bucket', 'my-bucket-b', 'goodKeyName-Three',
                capabilities_with_commas
            ],
            'appKeyId2 appKey2\n',
            '',
            0,
        )
        self._run_command(
            ['create-key', '--allCapabilities', 'goodKeyName-Four'],
            'appKeyId3 appKey3\n',
            '',
            0,
        )
        self._run_command(
            ['create-key', '--bucket', 'my-bucket-b', 'goodKeyName-Five', capabilities_with_commas],
            'appKeyId4 appKey4\n',
            '',
            0,
        )

        # Delete one key
        self._run_command(['delete-key', 'appKeyId2'], 'appKeyId2\n', '', 0)

        # Delete one bucket, to test listing when a bucket is gone.
        self._run_command_ignore_output(['delete-bucket', 'my-bucket-b'])

        # List keys
        expected_list_keys_out = """
            appKeyId0   goodKeyName-One
            appKeyId1   goodKeyName-Two
            appKeyId3   goodKeyName-Four
            appKeyId4   goodKeyName-Five
            """

        expected_list_keys_out_long = """
            appKeyId0   goodKeyName-One        -                      -            -          ''   readFiles,listBuckets
            appKeyId1   goodKeyName-Two        my-bucket-a            -            -          ''   readFiles,listBuckets,readBucketEncryption
            appKeyId3   goodKeyName-Four       -                      -            -          ''   {}
            appKeyId4   goodKeyName-Five       id=bucket_1            -            -          ''   readFiles,listBuckets
            """.format(','.join(ALL_CAPABILITIES))

        self._run_command(['list-keys'], expected_list_keys_out, '', 0)
        self._run_command(['list-keys', '--long'], expected_list_keys_out_long, '', 0)

        # authorize and make calls using application key with no restrictions
        self._run_command(
            ['authorize-account', 'appKeyId0', 'appKey0'], 'Using http://production.example.com\n',
            '', 0
        )
        self._run_command(
            ['list-buckets'],
            'bucket_0  allPublic   my-bucket-a\nbucket_2  allPublic   my-bucket-c\n', '', 0
        )

        expected_json = {
            "accountId": self.account_id,
            "bucketId": "bucket_0",
            "bucketInfo": {},
            "bucketName": "my-bucket-a",
            "bucketType": "allPublic",
            "corsRules": [],
            "defaultServerSideEncryption": {
                "mode": None
            },
            "lifecycleRules": [],
            "options": [],
            "revision": 1
        }
        self._run_command(['get-bucket', 'my-bucket-a'], expected_json_in_stdout=expected_json)

        # authorize and make calls using an application key with bucket restrictions
        self._run_command(
            ['authorize-account', 'appKeyId1', 'appKey1'], 'Using http://production.example.com\n',
            '', 0
        )

        self._run_command(
            ['list-buckets'], '', 'ERROR: Application key is restricted to bucket: my-bucket-a\n', 1
        )
        self._run_command(
            ['get-bucket', 'my-bucket-c'], '',
            'ERROR: Application key is restricted to bucket: my-bucket-a\n', 1
        )

        expected_json = {
            "accountId": self.account_id,
            "bucketId": "bucket_0",
            "bucketInfo": {},
            "bucketName": "my-bucket-a",
            "bucketType": "allPublic",
            "corsRules": [],
            "defaultServerSideEncryption": {
                "mode": "none"
            },
            "lifecycleRules": [],
            "options": [],
            "revision": 1
        }

        self._run_command(['get-bucket', 'my-bucket-a'], expected_json_in_stdout=expected_json)
        self._run_command(
            ['ls', '--json', 'my-bucket-c'], '',
            'ERROR: Application key is restricted to bucket: my-bucket-a\n', 1
        )

    def test_bucket_info_from_json(self):

        self._authorize_account()
        self._run_command(['create-bucket', 'my-bucket', 'allPublic'], 'bucket_0\n', '', 0)

        bucket_info = {'color': 'blue'}

        expected_json = {
            "accountId": self.account_id,
            "bucketId": "bucket_0",
            "bucketInfo": {
                "color": "blue"
            },
            "bucketName": "my-bucket",
            "bucketType": "allPrivate",
            "corsRules": [],
            "defaultServerSideEncryption": {
                "mode": "none"
            },
            "lifecycleRules": [],
            "options": [],
            "revision": 2
        }
        self._run_command(
            ['update-bucket', '--bucketInfo',
             json.dumps(bucket_info), 'my-bucket', 'allPrivate'],
            expected_json_in_stdout=expected_json,
        )

    def test_files(self):

        self._authorize_account()
        self._run_command(['create-bucket', 'my-bucket', 'allPublic'], 'bucket_0\n', '', 0)

        with TempDir() as temp_dir:
            local_file1 = self._make_local_file(temp_dir, 'file1.txt')
            # For this test, use a mod time without millis.  My mac truncates
            # millis and just leaves seconds.
            mod_time = 1500111222
            os.utime(local_file1, (mod_time, mod_time))
            self.assertEqual(1500111222, os.path.getmtime(local_file1))

            # Upload a file
            expected_stdout = '''
            URL by file name: http://download.example.com/file/my-bucket/file1.txt
            URL by fileId: http://download.example.com/b2api/vx/b2_download_file_by_id?fileId=9999'''
            expected_json = {
                "action": "upload",
                "contentSha1": "2aae6c35c94fcfb415dbe95f408b9ce91ee846ed",
                "contentType": "b2/x-auto",
                "fileId": "9999",
                "fileInfo": {
                    "src_last_modified_millis": "1500111222000"
                },
                "fileName": "file1.txt",
                "serverSideEncryption": {
                    "mode": "none"
                },
                "size": 11,
                "uploadTimestamp": 5000
            }

            self._run_command(
                ['upload-file', '--noProgress', 'my-bucket', local_file1, 'file1.txt'],
                expected_json_in_stdout=expected_json,
                remove_version=True,
                expected_part_of_stdout=expected_stdout,
            )

            # Get file info
            mod_time_str = str(file_mod_time_millis(local_file1))
            expected_json = {
                "accountId": self.account_id,
                "action": "upload",
                "bucketId": "bucket_0",
                "size": 11,
                "contentSha1": "2aae6c35c94fcfb415dbe95f408b9ce91ee846ed",
                "contentType": "b2/x-auto",
                "fileId": "9999",
                "fileInfo": {
                    "src_last_modified_millis": "1500111222000"
                },
                "fileName": "file1.txt",
                "serverSideEncryption": {
                    "mode": "none"
                },
                "uploadTimestamp": 5000
            }

            self._run_command(
                ['get-file-info', '9999'],
                expected_json_in_stdout=expected_json,
            )

            # Download by name
            local_download1 = os.path.join(temp_dir, 'download1.txt')
            expected_stdout = '''
            File name:           file1.txt
            File id:             9999
            File size:           11
            Content type:        b2/x-auto
            Content sha1:        2aae6c35c94fcfb415dbe95f408b9ce91ee846ed
            Encryption:          none
            Retention:           none
            Legal hold:          <unset>
            INFO src_last_modified_millis: 1500111222000
            Checksum matches
            Download finished
            '''

            self._run_command(
                [
                    'download-file-by-name', '--noProgress', 'my-bucket', 'file1.txt',
                    local_download1
                ], expected_stdout, '', 0
            )
            self.assertEqual(b'hello world', self._read_file(local_download1))
            self.assertEqual(mod_time, int(round(os.path.getmtime(local_download1))))

            # Download file by ID.  (Same expected output as downloading by name)
            local_download2 = os.path.join(temp_dir, 'download2.txt')
            self._run_command(
                ['download-file-by-id', '--noProgress', '9999', local_download2], expected_stdout,
                '', 0
            )
            self.assertEqual(b'hello world', self._read_file(local_download2))

            # Hide the file
            expected_json = {
                "action": "hide",
                "contentSha1": "none",
                "fileId": "9998",
                "fileInfo": {},
                "fileName": "file1.txt",
                "serverSideEncryption": {
                    "mode": "none"
                },
                "size": 0,
                "uploadTimestamp": 5001
            }

            self._run_command(
                ['hide-file', 'my-bucket', 'file1.txt'],
                expected_json_in_stdout=expected_json,
            )

            # List the file versions
            expected_json = [
                {
                    "action": "hide",
                    "contentSha1": "none",
                    "fileId": "9998",
                    "fileInfo": {},
                    "fileName": "file1.txt",
                    "serverSideEncryption": {
                        "mode": "none"
                    },
                    "size": 0,
                    "uploadTimestamp": 5001
                }, {
                    "action": "upload",
                    "contentSha1": "2aae6c35c94fcfb415dbe95f408b9ce91ee846ed",
                    "contentType": "b2/x-auto",
                    "fileId": "9999",
                    "fileInfo": {
                        "src_last_modified_millis": str(mod_time_str)
                    },
                    "fileName": "file1.txt",
                    "serverSideEncryption": {
                        "mode": "none"
                    },
                    "size": 11,
                    "uploadTimestamp": 5000
                }
            ]

            self._run_command(
                ['ls', '--json', '--versions', 'my-bucket'],
                expected_json_in_stdout=expected_json,
            )

            # List the file names
            expected_stdout = '''
            []
            '''

            self._run_command(['ls', '--json', 'my-bucket'], expected_stdout, '', 0)

            # Delete one file version, passing the name in
            expected_json = {"action": "delete", "fileId": "9998", "fileName": "file1.txt"}

            self._run_command(
                ['delete-file-version', 'file1.txt', '9998'], expected_json_in_stdout=expected_json
            )

            # Delete one file version, not passing the name in
            expected_json = {"action": "delete", "fileId": "9999", "fileName": "file1.txt"}

            self._run_command(
                ['delete-file-version', '9999'], expected_json_in_stdout=expected_json
            )

    def test_files_encrypted(self):

        self._authorize_account()
        self._run_command(['create-bucket', 'my-bucket', 'allPublic'], 'bucket_0\n', '', 0)

        with TempDir() as temp_dir:
            local_file1 = self._make_local_file(temp_dir, 'file1.txt')
            # For this test, use a mod time without millis.  My mac truncates
            # millis and just leaves seconds.
            mod_time = 1500111222
            os.utime(local_file1, (mod_time, mod_time))
            self.assertEqual(1500111222, os.path.getmtime(local_file1))

            # Upload a file
            expected_stdout = '''
            URL by file name: http://download.example.com/file/my-bucket/file1.txt
            URL by fileId: http://download.example.com/b2api/vx/b2_download_file_by_id?fileId=9999'''
            expected_json = {
                "action": "upload",
                "contentSha1": "2aae6c35c94fcfb415dbe95f408b9ce91ee846ed",
                "contentType": "b2/x-auto",
                "fileId": "9999",
                "fileInfo": {
                    "src_last_modified_millis": "1500111222000"
                },
                "fileName": "file1.txt",
                "serverSideEncryption": {
                    "algorithm": "AES256",
                    "mode": "SSE-B2"
                },
                "size": 11,
                "uploadTimestamp": 5000
            }

            self._run_command(
                [
                    'upload-file', '--noProgress', '--destinationServerSideEncryption=SSE-B2',
                    'my-bucket', local_file1, 'file1.txt'
                ],
                expected_json_in_stdout=expected_json,
                remove_version=True,
                expected_part_of_stdout=expected_stdout,
            )

            # Get file info
            mod_time_str = str(file_mod_time_millis(local_file1))
            expected_json = {
                "accountId": self.account_id,
                "action": "upload",
                "bucketId": "bucket_0",
                "size": 11,
                "contentSha1": "2aae6c35c94fcfb415dbe95f408b9ce91ee846ed",
                "contentType": "b2/x-auto",
                "fileId": "9999",
                "fileInfo": {
                    "src_last_modified_millis": "1500111222000"
                },
                "fileName": "file1.txt",
                "serverSideEncryption": {
                    "algorithm": "AES256",
                    "mode": "SSE-B2"
                },
                "uploadTimestamp": 5000
            }

            self._run_command(
                ['get-file-info', '9999'],
                expected_json_in_stdout=expected_json,
            )

            # Download by name
            local_download1 = os.path.join(temp_dir, 'download1.txt')
            expected_stdout = '''
            File name:           file1.txt
            File id:             9999
            File size:           11
            Content type:        b2/x-auto
            Content sha1:        2aae6c35c94fcfb415dbe95f408b9ce91ee846ed
            Encryption:          mode=SSE-B2, algorithm=AES256
            Retention:           none
            Legal hold:          <unset>
            INFO src_last_modified_millis: 1500111222000
            Checksum matches
            Download finished
            '''

            self._run_command(
                [
                    'download-file-by-name', '--noProgress', 'my-bucket', 'file1.txt',
                    local_download1
                ], expected_stdout, '', 0
            )
            self.assertEqual(b'hello world', self._read_file(local_download1))
            self.assertEqual(mod_time, int(round(os.path.getmtime(local_download1))))

            # Download file by ID.  (Same expected output as downloading by name)
            local_download2 = os.path.join(temp_dir, 'download2.txt')
            self._run_command(
                ['download-file-by-id', '--noProgress', '9999', local_download2], expected_stdout,
                '', 0
            )
            self.assertEqual(b'hello world', self._read_file(local_download2))

            # Hide the file
            expected_json = {
                "action": "hide",
                "contentSha1": "none",
                "fileId": "9998",
                "fileInfo": {},
                "fileName": "file1.txt",
                "serverSideEncryption": {
                    "mode": "none"
                },
                "size": 0,
                "uploadTimestamp": 5001
            }

            self._run_command(
                ['hide-file', 'my-bucket', 'file1.txt'],
                expected_json_in_stdout=expected_json,
            )

            # List the file versions
            expected_json = [
                {
                    "action": "hide",
                    "contentSha1": "none",
                    "fileId": "9998",
                    "fileInfo": {},
                    "fileName": "file1.txt",
                    "serverSideEncryption": {
                        "mode": "none"
                    },
                    "size": 0,
                    "uploadTimestamp": 5001
                }, {
                    "action": "upload",
                    "contentSha1": "2aae6c35c94fcfb415dbe95f408b9ce91ee846ed",
                    "contentType": "b2/x-auto",
                    "fileId": "9999",
                    "fileInfo": {
                        "src_last_modified_millis": str(mod_time_str)
                    },
                    "fileName": "file1.txt",
                    "serverSideEncryption": {
                        "algorithm": "AES256",
                        "mode": "SSE-B2"
                    },
                    "size": 11,
                    "uploadTimestamp": 5000
                }
            ]

            self._run_command(
                ['ls', '--json', '--versions', 'my-bucket'],
                expected_json_in_stdout=expected_json,
            )

            # List the file names
            expected_stdout = '''
            []
            '''

            self._run_command(['ls', '--json', 'my-bucket'], expected_stdout, '', 0)

            # Delete one file version, passing the name in
            expected_json = {"action": "delete", "fileId": "9998", "fileName": "file1.txt"}

            self._run_command(
                ['delete-file-version', 'file1.txt', '9998'],
                expected_json_in_stdout=expected_json,
            )

            # Delete one file version, not passing the name in
            expected_json = {"action": "delete", "fileId": "9999", "fileName": "file1.txt"}

            self._run_command(
                ['delete-file-version', '9999'],
                expected_json_in_stdout=expected_json,
            )

    def _test_download_threads(self, download_by, num_threads):
        self._authorize_account()
        self._create_my_bucket()

        with TempDir() as temp_dir:
            local_file = self._make_local_file(temp_dir, 'file.txt')
            self._run_command(
                ['upload-file', '--noProgress', 'my-bucket', local_file, 'file.txt'],
                remove_version=True,
            )

            command = [
                'download-file-by-%s' % download_by, '--noProgress', '--threads',
                str(num_threads)
            ]
            command += ['9999'] if download_by == 'id' else ['my-bucket', 'file.txt']
            local_download = os.path.join(temp_dir, 'download.txt')
            command += [local_download]
            self._run_command(command)
            self.assertEqual(b'hello world', self._read_file(local_download))

    def test_download_by_id_1_thread(self):
        self._test_download_threads(download_by='id', num_threads=1)

    def test_download_by_id_10_threads(self):
        self._test_download_threads(download_by='id', num_threads=10)

    def test_download_by_name_1_thread(self):
        self._test_download_threads(download_by='name', num_threads=1)

    def test_download_by_name_10_threads(self):
        self._test_download_threads(download_by='name', num_threads=10)

    def test_copy_file_by_id(self):
        self._authorize_account()
        self._create_my_bucket()

        with TempDir() as temp_dir:
            local_file1 = self._make_local_file(temp_dir, 'file1.txt')
            # For this test, use a mod time without millis.  My mac truncates
            # millis and just leaves seconds.
            mod_time = 1500111222
            os.utime(local_file1, (mod_time, mod_time))
            self.assertEqual(1500111222, os.path.getmtime(local_file1))

            # Upload a file
            expected_stdout = '''
            URL by file name: http://download.example.com/file/my-bucket/file1.txt
            URL by fileId: http://download.example.com/b2api/vx/b2_download_file_by_id?fileId=9999'''
            expected_json = {
                "action": "upload",
                "contentSha1": "2aae6c35c94fcfb415dbe95f408b9ce91ee846ed",
                "contentType": "b2/x-auto",
                "fileId": "9999",
                "fileInfo": {
                    "src_last_modified_millis": "1500111222000"
                },
                "fileName": "file1.txt",
                "serverSideEncryption": {
                    "mode": "none"
                },
                "size": 11,
                "uploadTimestamp": 5000
            }

            self._run_command(
                ['upload-file', '--noProgress', 'my-bucket', local_file1, 'file1.txt'],
                expected_json_in_stdout=expected_json,
                remove_version=True,
                expected_part_of_stdout=expected_stdout,
            )

            # Copy File
            expected_json = {
                "accountId": self.account_id,
                "action": "copy",
                "bucketId": "bucket_0",
                "size": 11,
                "contentSha1": "2aae6c35c94fcfb415dbe95f408b9ce91ee846ed",
                "contentType": "b2/x-auto",
                "fileId": "9998",
                "fileInfo": {
                    "src_last_modified_millis": "1500111222000"
                },
                "fileName": "file1_copy.txt",
                "serverSideEncryption": {
                    "mode": "none"
                },
                "uploadTimestamp": 5001
            }
            self._run_command(
                ['copy-file-by-id', '9999', 'my-bucket', 'file1_copy.txt'],
                expected_json_in_stdout=expected_json,
            )

            # Copy File with range parameter
            expected_json = {
                "accountId": self.account_id,
                "action": "copy",
                "bucketId": "bucket_0",
                "size": 5,
                "contentSha1": "4f664540ff30b8d34e037298a84e4736be39d731",
                "contentType": "b2/x-auto",
                "fileId": "9997",
                "fileInfo": {
                    "src_last_modified_millis": "1500111222000"
                },
                "fileName": "file1_copy.txt",
                "serverSideEncryption": {
                    "mode": "none"
                },
                "uploadTimestamp": 5002
            }
            self._run_command(
                ['copy-file-by-id', '--range', '3,7', '9999', 'my-bucket', 'file1_copy.txt'],
                expected_json_in_stdout=expected_json,
            )

            local_download1 = os.path.join(temp_dir, 'file1_copy.txt')
            self._run_command(
                [
                    'download-file-by-name', '--noProgress', 'my-bucket', 'file1_copy.txt',
                    local_download1
                ]
            )
            self.assertEqual(b'lo wo', self._read_file(local_download1))

            # Invalid metadata copy with file info
            expected_stderr = "ERROR: File info can be set only when content type is set\n"
            self._run_command(
                [
                    'copy-file-by-id',
                    '--info',
                    'a=b',
                    '9999',
                    'my-bucket',
                    'file1_copy.txt',
                ],
                '',
                expected_stderr,
                1,
            )

            # Invalid metadata replace without file info
            expected_stderr = "ERROR: File info can be not set only when content type is not set\n"
            self._run_command(
                [
                    'copy-file-by-id',
                    '--contentType',
                    'text/plain',
                    '9999',
                    'my-bucket',
                    'file1_copy.txt',
                ],
                '',
                expected_stderr,
                1,
            )

            # replace with content type and file info
            expected_json = {
                "accountId": self.account_id,
                "action": "copy",
                "bucketId": "bucket_0",
                "size": 11,
                "contentSha1": "2aae6c35c94fcfb415dbe95f408b9ce91ee846ed",
                "contentType": "text/plain",
                "fileId": "9996",
                "fileInfo": {
                    "a": "b"
                },
                "fileName": "file1_copy.txt",
                "serverSideEncryption": {
                    "mode": "none"
                },
                "uploadTimestamp": 5003
            }
            self._run_command(
                [
                    'copy-file-by-id',
                    '--contentType',
                    'text/plain',
                    '--info',
                    'a=b',
                    '9999',
                    'my-bucket',
                    'file1_copy.txt',
                ],
                expected_json_in_stdout=expected_json,
            )

            # UnsatisfiableRange
            expected_stderr = "ERROR: The range in the request is outside the size of the file\n"
            self._run_command(
                ['copy-file-by-id', '--range', '12,20', '9999', 'my-bucket', 'file1_copy.txt'],
                '',
                expected_stderr,
                1,
            )

            # Copy in different bucket
            self._run_command(['create-bucket', 'my-bucket1', 'allPublic'], 'bucket_1\n', '', 0)
            expected_json = {
                "accountId": self.account_id,
                "action": "copy",
                "bucketId": "bucket_1",
                "size": 11,
                "contentSha1": "2aae6c35c94fcfb415dbe95f408b9ce91ee846ed",
                "contentType": "b2/x-auto",
                "fileId": "9994",
                "fileInfo": {
                    "src_last_modified_millis": "1500111222000"
                },
                "fileName": "file1_copy.txt",
                "serverSideEncryption": {
                    "mode": "none"
                },
                "uploadTimestamp": 5004
            }
            self._run_command(
                ['copy-file-by-id', '9999', 'my-bucket1', 'file1_copy.txt'],
                expected_json_in_stdout=expected_json,
            )

    def test_get_download_auth_defaults(self):
        self._authorize_account()
        self._create_my_bucket()
        self._run_command(
            ['get-download-auth', 'my-bucket'], 'fake_download_auth_token_bucket_0__86400\n', '', 0
        )

    def test_get_download_auth_explicit(self):
        self._authorize_account()
        self._create_my_bucket()
        self._run_command(
            ['get-download-auth', '--prefix', 'prefix', '--duration', '12345', 'my-bucket'],
            'fake_download_auth_token_bucket_0_prefix_12345\n', '', 0
        )

    def test_get_download_auth_url(self):
        self._authorize_account()
        self._create_my_bucket()
        self._run_command(
            ['get-download-url-with-auth', '--duration', '12345', 'my-bucket', 'my-file'],
            'http://download.example.com/file/my-bucket/my-file?Authorization=fake_download_auth_token_bucket_0_my-file_12345\n',
            '', 0
        )

    def test_get_download_auth_url_with_encoding(self):
        self._authorize_account()
        self._create_my_bucket()
        self._run_command(
            ['get-download-url-with-auth', '--duration', '12345', 'my-bucket', '\u81ea'],
            'http://download.example.com/file/my-bucket/%E8%87%AA?Authorization=fake_download_auth_token_bucket_0_%E8%87%AA_12345\n',
            '', 0
        )

    def test_list_unfinished_large_files_with_none(self):
        self._authorize_account()
        self._create_my_bucket()
        self._run_command(['list-unfinished-large-files', 'my-bucket'], '', '', 0)

    def test_upload_large_file(self):
        self._authorize_account()
        self._create_my_bucket()
        min_part_size = self.account_info.get_recommended_part_size()
        file_size = min_part_size * 3

        with TempDir() as temp_dir:
            file_path = os.path.join(temp_dir, 'test.txt')
            text = '*' * file_size
            with open(file_path, 'wb') as f:
                f.write(text.encode('utf-8'))
            mod_time_str = str(file_mod_time_millis(file_path))
            expected_stdout = '''
            URL by file name: http://download.example.com/file/my-bucket/test.txt
            URL by fileId: http://download.example.com/b2api/vx/b2_download_file_by_id?fileId=9999'''
            expected_json = {
                "action": "upload",
                "contentSha1": "none",
                "contentType": "b2/x-auto",
                "fileId": "9999",
                "fileInfo":
                    {
                        "large_file_sha1": "cc8954ec25e0c564b6a693fb22200e4f832c18e8",
                        "src_last_modified_millis": str(mod_time_str)
                    },
                "fileName": "test.txt",
                "serverSideEncryption": {
                    "mode": "none"
                },
                "size": 600,
                "uploadTimestamp": 5000
            }

            self._run_command(
                [
                    'upload-file', '--noProgress', '--threads', '5', 'my-bucket', file_path,
                    'test.txt'
                ],
                expected_json_in_stdout=expected_json,
                remove_version=True,
                expected_part_of_stdout=expected_stdout,
            )

    def test_upload_large_file_encrypted(self):
        self._authorize_account()
        self._run_command(['create-bucket', 'my-bucket', 'allPublic'], 'bucket_0\n', '', 0)
        min_part_size = self.account_info.get_recommended_part_size()
        file_size = min_part_size * 3

        with TempDir() as temp_dir:
            file_path = os.path.join(temp_dir, 'test.txt')
            text = '*' * file_size
            with open(file_path, 'wb') as f:
                f.write(text.encode('utf-8'))
            mod_time_str = str(file_mod_time_millis(file_path))
            expected_stdout = '''
            URL by file name: http://download.example.com/file/my-bucket/test.txt
            URL by fileId: http://download.example.com/b2api/vx/b2_download_file_by_id?fileId=9999'''
            expected_json = {
                "action": "upload",
                "contentSha1": "none",
                "contentType": "b2/x-auto",
                "fileId": "9999",
                "fileInfo":
                    {
                        "large_file_sha1": "cc8954ec25e0c564b6a693fb22200e4f832c18e8",
                        "src_last_modified_millis": str(mod_time_str)
                    },
                "fileName": "test.txt",
                "serverSideEncryption": {
                    "algorithm": "AES256",
                    "mode": "SSE-B2"
                },
                "size": 600,
                "uploadTimestamp": 5000
            }

            self._run_command(
                [
                    'upload-file', '--noProgress', '--destinationServerSideEncryption=SSE-B2',
                    '--threads', '5', 'my-bucket', file_path, 'test.txt'
                ],
                expected_json_in_stdout=expected_json,
                remove_version=True,
                expected_part_of_stdout=expected_stdout,
            )

    def test_upload_incremental(self):
        self._authorize_account()
        self._run_command(['create-bucket', 'my-bucket', 'allPublic'], 'bucket_0\n', '', 0)
        min_part_size = self.account_info.get_recommended_part_size()
        file_size = min_part_size * 2

        with TempDir() as temp_dir:
            file_path = pathlib.Path(temp_dir) / 'test.txt'

            incremental_upload_params = [
                'upload-file',
                '--noProgress',
                '--threads',
                '5',
                '--incrementalMode',
                'my-bucket',
                str(file_path),
                'test.txt',
            ]

            file_path.write_bytes(b'*' * file_size)
            self._run_command(incremental_upload_params)

            with open(file_path, 'ab') as f:
                f.write(b'*' * min_part_size)
            self._run_command(incremental_upload_params)

            downloaded_path = pathlib.Path(temp_dir) / 'out.txt'
            self._run_command(
                [
                    'download-file-by-name',
                    '--noProgress',
                    'my-bucket',
                    'test.txt',
                    str(downloaded_path),
                ]
            )
            assert downloaded_path.read_bytes() == file_path.read_bytes()

    def test_get_account_info(self):
        self._authorize_account()
        expected_json = {
            "accountAuthToken": "auth_token_0",
            "accountFilePath": getattr(self.account_info, 'filename',
                                       None),  # missing in StubAccountInfo in tests
            "accountId": self.account_id,
            "allowed":
                {
                    "bucketId": None,
                    "bucketName": None,
                    "capabilities": ALL_CAPABILITIES,
                    "namePrefix": None
                },
            "apiUrl": "http://api.example.com",
            "applicationKey": self.master_key,
            "downloadUrl": "http://download.example.com"
        }
        self._run_command(
            ['get-account-info'],
            expected_json_in_stdout=expected_json,
        )

    def test_get_bucket(self):
        self._authorize_account()
        self._create_my_bucket()
        expected_json = {
            "accountId": self.account_id,
            "bucketId": "bucket_0",
            "bucketInfo": {},
            "bucketName": "my-bucket",
            "bucketType": "allPublic",
            "corsRules": [],
            "defaultServerSideEncryption": {
                "mode": "none"
            },
            "lifecycleRules": [],
            "options": [],
            "revision": 1
        }
        self._run_command(
            ['get-bucket', 'my-bucket'],
            expected_json_in_stdout=expected_json,
        )

    def test_get_bucket_empty_show_size(self):
        self._authorize_account()
        self._create_my_bucket()
        expected_json = {
            "accountId": self.account_id,
            "bucketId": "bucket_0",
            "bucketInfo": {},
            "bucketName": "my-bucket",
            "bucketType": "allPublic",
            "corsRules": [],
            "defaultServerSideEncryption": {
                "mode": "none"
            },
            "fileCount": 0,
            "lifecycleRules": [],
            "options": [],
            "revision": 1,
            "totalSize": 0
        }
        self._run_command(
            ['get-bucket', '--showSize', 'my-bucket'],
            expected_json_in_stdout=expected_json,
        )

    def test_get_bucket_one_item_show_size(self):
        self._authorize_account()
        self._create_my_bucket()
        with TempDir() as temp_dir:
            # Upload a standard test file.
            local_file1 = self._make_local_file(temp_dir, 'file1.txt')
            mod_time_str = str(file_mod_time_millis(local_file1))
            expected_stdout = '''
            URL by file name: http://download.example.com/file/my-bucket/file1.txt
            URL by fileId: http://download.example.com/b2api/vx/b2_download_file_by_id?fileId=9999'''
            expected_json = {
                "action": "upload",
                "contentSha1": "2aae6c35c94fcfb415dbe95f408b9ce91ee846ed",
                "contentType": "b2/x-auto",
                "fileId": "9999",
                "fileInfo": {
                    "src_last_modified_millis": str(mod_time_str)
                },
                "fileName": "file1.txt",
                "serverSideEncryption": {
                    "mode": "none"
                },
                "size": 11,
                "uploadTimestamp": 5000
            }
            self._run_command(
                ['upload-file', '--noProgress', 'my-bucket', local_file1, 'file1.txt'],
                expected_json_in_stdout=expected_json,
                remove_version=True,
                expected_part_of_stdout=expected_stdout,
            )

            # Now check the output of get-bucket against the canon.
            expected_json = {
                "accountId": self.account_id,
                "bucketId": "bucket_0",
                "bucketInfo": {},
                "bucketName": "my-bucket",
                "bucketType": "allPublic",
                "corsRules": [],
                "defaultServerSideEncryption": {
                    "mode": "none"
                },
                "fileCount": 1,
                "lifecycleRules": [],
                "options": [],
                "revision": 1,
                "totalSize": 11
            }
            self._run_command(
                ['get-bucket', '--showSize', 'my-bucket'],
                expected_json_in_stdout=expected_json,
            )

    def test_get_bucket_with_versions(self):
        self._authorize_account()
        self._create_my_bucket()

        # Put many versions of a file into the test bucket. Unroll the loop here for convenience.
        bucket = self.b2_api.get_bucket_by_name('my-bucket')
        bucket.upload(UploadSourceBytes(b'test'), 'test')
        bucket.upload(UploadSourceBytes(b'test'), 'test')
        bucket.upload(UploadSourceBytes(b'test'), 'test')
        bucket.upload(UploadSourceBytes(b'test'), 'test')
        bucket.upload(UploadSourceBytes(b'test'), 'test')
        bucket.upload(UploadSourceBytes(b'test'), 'test')
        bucket.upload(UploadSourceBytes(b'test'), 'test')
        bucket.upload(UploadSourceBytes(b'test'), 'test')
        bucket.upload(UploadSourceBytes(b'test'), 'test')
        bucket.upload(UploadSourceBytes(b'test'), 'test')

        # Now check the output of get-bucket against the canon.
        expected_json = {
            "accountId": self.account_id,
            "bucketId": "bucket_0",
            "bucketInfo": {},
            "bucketName": "my-bucket",
            "bucketType": "allPublic",
            "corsRules": [],
            "defaultServerSideEncryption": {
                "mode": "none"
            },
            "fileCount": 10,
            "lifecycleRules": [],
            "options": [],
            "revision": 1,
            "totalSize": 40
        }
        self._run_command(
            ['get-bucket', '--showSize', 'my-bucket'],
            expected_json_in_stdout=expected_json,
        )

    def test_get_bucket_with_folders(self):
        self._authorize_account()
        self._create_my_bucket()

        # Create a hierarchical structure within the test bucket. Unroll the loop here for
        # convenience.
        bucket = self.b2_api.get_bucket_by_name('my-bucket')
        bucket.upload(UploadSourceBytes(b'test'), 'test')
        bucket.upload(UploadSourceBytes(b'test'), '1/test')
        bucket.upload(UploadSourceBytes(b'test'), '1/2/test')
        bucket.upload(UploadSourceBytes(b'test'), '1/2/3/test')
        bucket.upload(UploadSourceBytes(b'test'), '1/2/3/4/test')
        bucket.upload(UploadSourceBytes(b'test'), '1/2/3/4/5/test')
        bucket.upload(UploadSourceBytes(b'test'), '1/2/3/4/5/6/test')
        bucket.upload(UploadSourceBytes(b'test'), '1/2/3/4/5/6/7/test')
        bucket.upload(UploadSourceBytes(b'test'), '1/2/3/4/5/6/7/8/test')
        bucket.upload(UploadSourceBytes(b'test'), '1/2/3/4/5/6/7/8/9/test')
        bucket.upload(UploadSourceBytes(b'check'), 'check')
        bucket.upload(UploadSourceBytes(b'check'), '1/check')
        bucket.upload(UploadSourceBytes(b'check'), '1/2/check')
        bucket.upload(UploadSourceBytes(b'check'), '1/2/3/check')
        bucket.upload(UploadSourceBytes(b'check'), '1/2/3/4/check')
        bucket.upload(UploadSourceBytes(b'check'), '1/2/3/4/5/check')
        bucket.upload(UploadSourceBytes(b'check'), '1/2/3/4/5/6/check')
        bucket.upload(UploadSourceBytes(b'check'), '1/2/3/4/5/6/7/check')
        bucket.upload(UploadSourceBytes(b'check'), '1/2/3/4/5/6/7/8/check')
        bucket.upload(UploadSourceBytes(b'check'), '1/2/3/4/5/6/7/8/9/check')

        # Now check the output of get-bucket against the canon.
        expected_json = {
            "accountId": self.account_id,
            "bucketId": "bucket_0",
            "bucketInfo": {},
            "bucketName": "my-bucket",
            "bucketType": "allPublic",
            "corsRules": [],
            "defaultServerSideEncryption": {
                "mode": "none"
            },
            "fileCount": 20,
            "lifecycleRules": [],
            "options": [],
            "revision": 1,
            "totalSize": 90
        }
        self._run_command(
            ['get-bucket', '--showSize', 'my-bucket'],
            expected_json_in_stdout=expected_json,
        )

    def test_get_bucket_with_hidden(self):
        self._authorize_account()
        self._create_my_bucket()

        # Put some files into the test bucket. Unroll the loop for convenience.
        bucket = self.b2_api.get_bucket_by_name('my-bucket')
        bucket.upload(UploadSourceBytes(b'test'), 'upload1')
        bucket.upload(UploadSourceBytes(b'test'), 'upload2')
        bucket.upload(UploadSourceBytes(b'test'), 'upload3')
        bucket.upload(UploadSourceBytes(b'test'), 'upload4')
        bucket.upload(UploadSourceBytes(b'test'), 'upload5')
        bucket.upload(UploadSourceBytes(b'test'), 'upload6')

        # Hide some new files. Don't check the results here; it will be clear enough that
        # something has failed if the output of 'get-bucket' does not match the canon.
        stdout, stderr = self._get_stdouterr()
        console_tool = ConsoleTool(self.b2_api, stdout, stderr)
        console_tool.run_command(['b2', 'hide-file', 'my-bucket', 'hidden1'])
        console_tool.run_command(['b2', 'hide-file', 'my-bucket', 'hidden2'])
        console_tool.run_command(['b2', 'hide-file', 'my-bucket', 'hidden3'])
        console_tool.run_command(['b2', 'hide-file', 'my-bucket', 'hidden4'])

        # Now check the output of get-bucket against the canon.
        expected_json = {
            "accountId": self.account_id,
            "bucketId": "bucket_0",
            "bucketInfo": {},
            "bucketName": "my-bucket",
            "bucketType": "allPublic",
            "corsRules": [],
            "defaultServerSideEncryption": {
                "mode": "none"
            },
            "fileCount": 10,
            "lifecycleRules": [],
            "options": [],
            "revision": 1,
            "totalSize": 24
        }
        self._run_command(
            ['get-bucket', '--showSize', 'my-bucket'],
            expected_json_in_stdout=expected_json,
        )

    def test_get_bucket_complex(self):
        self._authorize_account()
        self._create_my_bucket()

        # Create a hierarchical structure within the test bucket. Unroll the loop here for
        # convenience.
        bucket = self.b2_api.get_bucket_by_name('my-bucket')
        bucket.upload(UploadSourceBytes(b'test'), 'test')
        bucket.upload(UploadSourceBytes(b'test'), 'test')
        bucket.upload(UploadSourceBytes(b'test'), '1/test')
        bucket.upload(UploadSourceBytes(b'test'), '1/test')
        bucket.upload(UploadSourceBytes(b'test'), '1/2/test')
        bucket.upload(UploadSourceBytes(b'test'), '1/2/test')
        bucket.upload(UploadSourceBytes(b'test'), '1/2/3/test')
        bucket.upload(UploadSourceBytes(b'test'), '1/2/3/test')
        bucket.upload(UploadSourceBytes(b'test'), '1/2/3/test')
        bucket.upload(UploadSourceBytes(b'test'), '1/2/3/test')
        bucket.upload(UploadSourceBytes(b'test'), '1/2/3/test')
        bucket.upload(UploadSourceBytes(b'check'), 'check')
        bucket.upload(UploadSourceBytes(b'check'), 'check')
        bucket.upload(UploadSourceBytes(b'check'), '1/check')
        bucket.upload(UploadSourceBytes(b'check'), '1/check')
        bucket.upload(UploadSourceBytes(b'check'), '1/2/check')
        bucket.upload(UploadSourceBytes(b'check'), '1/2/check')
        bucket.upload(UploadSourceBytes(b'check'), '1/2/check')
        bucket.upload(UploadSourceBytes(b'check'), '1/2/3/check')
        bucket.upload(UploadSourceBytes(b'check'), '1/2/3/4/check')
        bucket.upload(UploadSourceBytes(b'check'), '1/2/3/4/check')
        bucket.upload(UploadSourceBytes(b'check'), '1/2/3/4/check')

        # Hide some new files. Don't check the results here; it will be clear enough that
        # something has failed if the output of 'get-bucket' does not match the canon.
        stdout, stderr = self._get_stdouterr()
        console_tool = ConsoleTool(self.b2_api, stdout, stderr)
        console_tool.run_command(['b2', 'hide-file', 'my-bucket', '1/hidden1'])
        console_tool.run_command(['b2', 'hide-file', 'my-bucket', '1/hidden1'])
        console_tool.run_command(['b2', 'hide-file', 'my-bucket', '1/hidden2'])
        console_tool.run_command(['b2', 'hide-file', 'my-bucket', '1/2/hidden3'])
        console_tool.run_command(['b2', 'hide-file', 'my-bucket', '1/2/hidden3'])
        console_tool.run_command(['b2', 'hide-file', 'my-bucket', '1/2/hidden3'])
        console_tool.run_command(['b2', 'hide-file', 'my-bucket', '1/2/hidden3'])

        # Now check the output of get-bucket against the canon.
        expected_json = {
            "accountId": self.account_id,
            "bucketId": "bucket_0",
            "bucketInfo": {},
            "bucketName": "my-bucket",
            "bucketType": "allPublic",
            "corsRules": [],
            "defaultServerSideEncryption": {
                "mode": "none"
            },
            "fileCount": 29,
            "lifecycleRules": [],
            "options": [],
            "revision": 1,
            "totalSize": 99
        }
        self._run_command(
            ['get-bucket', '--showSize', 'my-bucket'],
            expected_json_in_stdout=expected_json,
        )

    def test_get_bucket_encrypted(self):
        self._authorize_account()
        self._run_command(
            [
                'create-bucket', '--defaultServerSideEncryption=SSE-B2',
                '--defaultServerSideEncryptionAlgorithm=AES256', 'my-bucket', 'allPublic'
            ], 'bucket_0\n', '', 0
        )
        expected_json = {
            "accountId": self.account_id,
            "bucketId": "bucket_0",
            "bucketInfo": {},
            "bucketName": "my-bucket",
            "bucketType": "allPublic",
            "corsRules": [],
            "defaultServerSideEncryption": {
                "algorithm": "AES256",
                "mode": "SSE-B2"
            },
            "fileCount": 0,
            "lifecycleRules": [],
            "options": [],
            "revision": 1,
            "totalSize": 0
        }
        self._run_command(
            ['get-bucket', '--showSize', 'my-bucket'],
            expected_json_in_stdout=expected_json,
        )

    def test_sync(self):
        self._authorize_account()
        self._create_my_bucket()

        with TempDir() as temp_dir:
            file_path = os.path.join(temp_dir, 'test.txt')
            with open(file_path, 'wb') as f:
                f.write(b'hello world')
            expected_stdout = '''
            upload test.txt
            '''

            command = ['sync', '--noProgress', temp_dir, 'b2://my-bucket']
            self._run_command(command, expected_stdout, '', 0)

    def test_sync_empty_folder_when_not_enabled(self):
        self._authorize_account()
        self._create_my_bucket()
        with TempDir() as temp_dir:
            command = ['sync', '--noProgress', temp_dir, 'b2://my-bucket']
            expected_stderr = 'ERROR: Directory %s is empty.  Use --allowEmptySource to sync anyway.\n' % fix_windows_path_limit(
                temp_dir.replace('\\\\', '\\')
            )
            self._run_command(command, '', expected_stderr, 1)

    def test_sync_empty_folder_when_enabled(self):
        self._authorize_account()
        self._create_my_bucket()
        with TempDir() as temp_dir:
            command = ['sync', '--noProgress', '--allowEmptySource', temp_dir, 'b2://my-bucket']
            self._run_command(command, '', '', 0)

    def test_sync_dry_run(self):
        self._authorize_account()
        self._create_my_bucket()

        with TempDir() as temp_dir:
            temp_file = self._make_local_file(temp_dir, 'test-dry-run.txt')

            # dry-run
            expected_stdout = '''
            upload test-dry-run.txt
            '''
            command = ['sync', '--noProgress', '--dryRun', temp_dir, 'b2://my-bucket']
            self._run_command(command, expected_stdout, '', 0)

            # file should not have been uploaded
            expected_stdout = '''
            []
            '''
            self._run_command(['ls', '--json', 'my-bucket'], expected_stdout, '', 0)

            # upload file
            expected_stdout = '''
            upload test-dry-run.txt
            '''
            command = ['sync', '--noProgress', temp_dir, 'b2://my-bucket']
            self._run_command(command, expected_stdout, '', 0)

            # file should have been uploaded
            mtime = file_mod_time_millis(temp_file)
            expected_json = [
                {
                    "action": "upload",
                    "contentSha1": "2aae6c35c94fcfb415dbe95f408b9ce91ee846ed",
                    "contentType": "b2/x-auto",
                    "fileId": "9999",
                    "fileInfo": {
                        "src_last_modified_millis": str(mtime)
                    },
                    "fileName": "test-dry-run.txt",
                    "serverSideEncryption": {
                        "mode": "none"
                    },
                    "size": 11,
                    "uploadTimestamp": 5000
                }
            ]
            self._run_command(
                ['ls', '--json', 'my-bucket'],
                expected_json_in_stdout=expected_json,
            )

    def test_sync_exclude_all_symlinks(self):
        self._authorize_account()
        self._create_my_bucket()

        with TempDir() as temp_dir:
            self._make_local_file(temp_dir, 'test.txt')
            os.symlink('test.txt', os.path.join(temp_dir, 'alink'))
            expected_stdout = '''
            upload test.txt
            '''

            command = ['sync', '--noProgress', '--excludeAllSymlinks', temp_dir, 'b2://my-bucket']
            self._run_command(command, expected_stdout, '', 0)

    def test_sync_dont_exclude_all_symlinks(self):
        self._authorize_account()
        self._create_my_bucket()

        with TempDir() as temp_dir:
            self._make_local_file(temp_dir, 'test.txt')
            os.symlink('test.txt', os.path.join(temp_dir, 'alink'))
            # Exact stdout cannot be asserted because line order is non-deterministic
            expected_part_of_stdout = '''
            upload alink
            '''

            command = ['sync', '--noProgress', temp_dir, 'b2://my-bucket']
            self._run_command(command, expected_part_of_stdout=expected_part_of_stdout)

    def test_sync_exclude_if_modified_after_in_range(self):
        self._authorize_account()
        self._create_my_bucket()

        with TempDir() as temp_dir:
            for file, mtime in (('test.txt', 1367900664.152), ('test2.txt', 1367600664.152)):
                self._make_local_file(temp_dir, file)
                path = os.path.join(temp_dir, file)
                os.utime(path, (mtime, mtime))

            expected_stdout = '''
            upload test2.txt
            '''

            command = [
                'sync', '--noProgress', '--excludeIfModifiedAfter', '1367700664.152', temp_dir,
                'b2://my-bucket'
            ]
            self._run_command(command, expected_stdout, '', 0)

    def test_sync_exclude_if_modified_after_exact(self):
        self._authorize_account()
        self._create_my_bucket()

        with TempDir() as temp_dir:
            for file, mtime in (('test.txt', 1367900664.152), ('test2.txt', 1367600664.152)):
                self._make_local_file(temp_dir, file)
                path = os.path.join(temp_dir, file)
                os.utime(path, (mtime, mtime))

            expected_stdout = '''
            upload test2.txt
            '''

            command = [
                'sync', '--noProgress', '--excludeIfModifiedAfter', '1367600664.152', temp_dir,
                'b2://my-bucket'
            ]
            self._run_command(command, expected_stdout, '', 0)

    def _test_sync_threads(
        self,
        threads=None,
        sync_threads=None,
        download_threads=None,
        upload_threads=None,
    ):
        self._authorize_account()
        self._create_my_bucket()

        with TempDir() as temp_dir:
            self._make_local_file(temp_dir, 'file.txt')
            command = ['sync', '--noProgress']
            if threads is not None:
                command += ['--threads', str(threads)]
            if sync_threads is not None:
                command += ['--syncThreads', str(sync_threads)]
            if download_threads is not None:
                command += ['--downloadThreads', str(download_threads)]
            if upload_threads is not None:
                command += ['--uploadThreads', str(upload_threads)]
            command += [temp_dir, 'b2://my-bucket']
            expected_stdout = '''
            upload file.txt
            '''
            self._run_command(command, expected_stdout)

    def test_sync_threads(self):
        self._test_sync_threads(threads=1)

    def test_sync_sync_threads(self):
        self._test_sync_threads(sync_threads=1)

    def test_sync_download_threads(self):
        self._test_sync_threads(download_threads=1)

    def test_sync_upload_threads(self):
        self._test_sync_threads(upload_threads=1)

    def test_sync_many_thread_options(self):
        self._test_sync_threads(sync_threads=1, download_threads=1, upload_threads=1)

    def test_sync_threads_and_upload_threads(self):
        # Using --threads is exclusive with other options
        with self.assertRaises(ValueError):
            self._test_sync_threads(threads=1, upload_threads=1)

    def test_sync_threads_and_sync_threads(self):
        # Using --threads is exclusive with other options
        with self.assertRaises(ValueError):
            self._test_sync_threads(threads=1, sync_threads=1)

    def test_sync_threads_and_download_threads(self):
        # Using --threads is exclusive with other options
        with self.assertRaises(ValueError):
            self._test_sync_threads(threads=1, download_threads=1)

    def test_sync_all_thread_options(self):
        # Using --threads is exclusive with other options
        with self.assertRaises(ValueError):
            self._test_sync_threads(threads=1, sync_threads=1, download_threads=1, upload_threads=1)

    def test_ls(self):
        self._authorize_account()
        self._create_my_bucket()

        # Check with no files
        self._run_command(['ls', 'my-bucket'], '', '', 0)

        # Create some files, including files in a folder
        bucket = self.b2_api.get_bucket_by_name('my-bucket')
        bucket.upload(UploadSourceBytes(b''), 'a')
        bucket.upload(UploadSourceBytes(b' '), 'b/b1')
        bucket.upload(UploadSourceBytes(b'   '), 'b/b2')
        bucket.upload(UploadSourceBytes(b'     '), 'c')
        bucket.upload(UploadSourceBytes(b'      '), 'c')

        # Condensed output
        expected_stdout = '''
        a
        b/
        c
        '''
        self._run_command(['ls', 'my-bucket'], expected_stdout, '', 0)

        # Recursive output
        expected_stdout = '''
        a
        b/b1
        b/b2
        c
        '''
        self._run_command(['ls', '--recursive', 'my-bucket'], expected_stdout, '', 0)

        # Check long output.   (The format expects full-length file ids, so it causes whitespace here)
        expected_stdout = '''
                                                                                       9999  upload  1970-01-01  00:00:05          0  a
                                                                                          -       -           -         -          0  b/
                                                                                       9995  upload  1970-01-01  00:00:05          6  c
        '''
        self._run_command(['ls', '--long', 'my-bucket'], expected_stdout, '', 0)

        # Check long versions output   (The format expects full-length file ids, so it causes whitespace here)
        expected_stdout = '''
                                                                                       9999  upload  1970-01-01  00:00:05          0  a
                                                                                          -       -           -         -          0  b/
                                                                                       9995  upload  1970-01-01  00:00:05          6  c
                                                                                       9996  upload  1970-01-01  00:00:05          5  c
        '''
        self._run_command(['ls', '--long', '--versions', 'my-bucket'], expected_stdout, '', 0)

    def test_ls_wildcard(self):
        self._authorize_account()
        self._create_my_bucket()

        # Check with no files
        self._run_command(['ls', '--recursive', '--withWildcard', 'my-bucket', '*.txt'], '', '', 0)

        # Create some files, including files in a folder
        bucket = self.b2_api.get_bucket_by_name('my-bucket')
        self._upload_multiple_files(bucket)

        expected_stdout = '''
        a/test.csv
        a/test.tsv
        b/b/test.csv
        b/b1/test.csv
        b/b2/test.tsv
        c/test.csv
        c/test.tsv
        '''
        self._run_command(
            ['ls', '--recursive', '--withWildcard', 'my-bucket', '*.[tc]sv'],
            expected_stdout,
        )

        expected_stdout = '''
        a/test.tsv
        b/b2/test.tsv
        c/test.tsv
        '''
        self._run_command(
            ['ls', '--recursive', '--withWildcard', 'my-bucket', '*.tsv'],
            expected_stdout,
        )

        expected_stdout = '''
        b/b1/test.csv
        '''
        self._run_command(
            ['ls', '--recursive', '--withWildcard', 'my-bucket', 'b/b?/test.csv'],
            expected_stdout,
        )

        expected_stdout = '''
        a/test.csv
        a/test.tsv
        c/test.csv
        c/test.tsv
        '''
        self._run_command(
            ['ls', '--recursive', '--withWildcard', 'my-bucket', '?/test.?sv'],
            expected_stdout,
        )

        expected_stdout = '''
        b/b/test.csv
        b/b1/test.csv
        '''
        self._run_command(
            ['ls', '--recursive', '--withWildcard', 'my-bucket', '?/*/*.[!t]sv'],
            expected_stdout,
        )

    def test_ls_with_wildcard_no_recursive(self):
        self._authorize_account()
        self._create_my_bucket()

        # Check with no files
        self._run_command(
            ['ls', '--withWildcard', 'my-bucket'],
            expected_stderr='ERROR: with_wildcard requires recursive to be turned on as well\n',
            expected_status=1,
        )

    def test_restrictions(self):
        # Initial condition
        self.assertEqual(None, self.account_info.get_account_auth_token())

        # Authorize an account with the master key.
        account_id = self.account_id
        self._run_command_ignore_output(['authorize-account', account_id, self.master_key])

        # Create a bucket to use
        bucket_name = 'restrictedBucket'
        bucket_id = 'bucket_0'
        self._run_command(['create-bucket', bucket_name, 'allPrivate'], bucket_id + '\n', '', 0)

        # Create another bucket
        other_bucket_name = 'otherBucket'
        self._run_command_ignore_output(['create-bucket', other_bucket_name, 'allPrivate'])

        # Create a key restricted to a bucket
        app_key_id = 'appKeyId0'
        app_key = 'appKey0'
        capabilities = "listBuckets,readFiles"
        file_prefix = 'some/file/prefix/'
        self._run_command(
            [
                'create-key', '--bucket', bucket_name, '--namePrefix', file_prefix, 'my-key',
                capabilities
            ],
            app_key_id + ' ' + app_key + '\n',
            '',
            0,
        )

        self._run_command_ignore_output(['authorize-account', app_key_id, app_key])

        # Auth token should be in account info now
        self.assertEqual('auth_token_1', self.account_info.get_account_auth_token())

        # Assertions that the restrictions not only are saved but what they are supposed to be
        self.assertEqual(
            dict(
                bucketId=bucket_id,
                bucketName=bucket_name,
                capabilities=[
                    'listBuckets',
                    'readFiles',
                ],
                namePrefix=file_prefix,
            ),
            self.account_info.get_allowed(),
        )

        # Test that the application key info gets added to the unauthorized error message.
        expected_create_key_stderr = "ERROR: unauthorized for application key " \
                                     "with capabilities 'listBuckets,readFiles', " \
                                     "restricted to bucket 'restrictedBucket', " \
                                     "restricted to files that start with 'some/file/prefix/' (unauthorized)\n"
        self._run_command(
            ['create-key', 'goodKeyName-One', 'readFiles,listBuckets'],
            '',
            expected_create_key_stderr,
            1,
        )

    def test_list_buckets_not_allowed_for_app_key(self):
        # Create a bucket and a key restricted to that bucket.
        self._authorize_account()
        self._run_command(
            ['create-bucket', 'my-bucket', 'allPrivate'],
            'bucket_0\n',
            '',
            0,
        )

        # Authorizing with the key will fail because the ConsoleTool needs
        # to be able to look up the name of the bucket.
        self._run_command(
            ['create-key', 'my-key', 'listFiles'],
            'appKeyId0 appKey0\n',
            '',
            0,
        )

        # Authorize with the key, which should result in an error.
        self._run_command(
            ['authorize-account', 'appKeyId0', 'appKey0'],
            'Using http://production.example.com\n',
            'ERROR: application key has no listBuckets capability, which is required for the b2 command-line tool\n',
            1,
        )

    def test_bucket_missing_for_bucket_key(self):
        # Create a bucket and a key restricted to that bucket.
        self._authorize_account()
        self._run_command(
            ['create-bucket', 'my-bucket', 'allPrivate'],
            'bucket_0\n',
            '',
            0,
        )
        self._run_command(
            ['create-key', '--bucket', 'my-bucket', 'my-key', 'listBuckets,listFiles'],
            'appKeyId0 appKey0\n',
            '',
            0,
        )

        # Get rid of the bucket, leaving the key with a dangling pointer to it.
        self._run_command_ignore_output(['delete-bucket', 'my-bucket'])

        # Authorizing with the key will fail because the ConsoleTool needs
        # to be able to look up the name of the bucket.
        self._run_command(
            ['authorize-account', 'appKeyId0', 'appKey0'],
            'Using http://production.example.com\n',
            "ERROR: unable to authorize account: Application key is restricted to a bucket that doesn't exist\n",
            1,
        )

    def test_ls_for_restricted_bucket(self):
        # Create a bucket and a key restricted to that bucket.
        self._authorize_account()
        self._run_command(
            ['create-bucket', 'my-bucket', 'allPrivate'],
            'bucket_0\n',
            '',
            0,
        )
        self._run_command(
            ['create-key', '--bucket', 'my-bucket', 'my-key', 'listBuckets,listFiles'],
            'appKeyId0 appKey0\n',
            '',
            0,
        )

        # Authorize with the key and list the files
        self._run_command_ignore_output(['authorize-account', 'appKeyId0', 'appKey0'],)
        self._run_command(
            ['ls', 'my-bucket'],
            '',
            '',
            0,
        )

    def test_bad_terminal(self):
        stdout = mock.MagicMock()
        stdout.write = mock.MagicMock(
            side_effect=[
                UnicodeEncodeError('codec', 'foo', 100, 105, 'artificial UnicodeEncodeError')
            ] + list(range(25))
        )
        stderr = mock.MagicMock()
        console_tool = ConsoleTool(self.b2_api, stdout, stderr)
        console_tool.run_command(['b2', 'authorize-account', self.account_id, self.master_key])

    def test_passing_api_parameters(self):
        commands = [
            [
                'b2', 'download-file-by-name', '--profile', 'nonexistent', 'dummy-name',
                'dummy-file-name', 'dummy-local-file-name'
            ],
            [
                'b2', 'download-file-by-id', '--profile', 'nonexistent', 'dummy-id',
                'dummy-local-file-name'
            ],
            ['b2', 'sync', '--profile', 'nonexistent', 'b2:dummy-source', 'dummy-destination'],
        ]
        parameters = [
            {
                '--write-buffer-size': 123,
                '--skip-hash-verification': None,
                '--max-download-streams-per-file': 8,
            },
            {
                '--write-buffer-size': 321,
                '--max-download-streams-per-file': 7,
            },
        ]
        for command, params in product(commands, parameters):
            console_tool = ConsoleTool(
                None,  # do not initialize b2 api to allow passing in additional parameters
                mock.MagicMock(),
                mock.MagicMock(),
            )

            args = list(map(str, filter(None, chain.from_iterable(params.items()))))
            console_tool.run_command(command + args)

            download_manager = console_tool.api.services.download_manager
            assert download_manager.write_buffer_size == params['--write-buffer-size']
            assert download_manager.check_hash is ('--skip-hash-verification' not in params)

            parallel_strategy = one(
                strategy for strategy in download_manager.strategies
                if isinstance(strategy, download_manager.PARALLEL_DOWNLOADER_CLASS)
            )
            assert parallel_strategy.max_streams == params['--max-download-streams-per-file']


class TestConsoleToolWithV1(BaseConsoleToolTest):
    """These tests use v1 interface to perform various setups before running CLI commands"""

    def setUp(self):
        super().setUp()
        self.v1_account_info = v1.StubAccountInfo()

        self.v1_b2_api = v1.B2Api(self.v1_account_info, None)
        self.v1_b2_api.session.raw_api = self.raw_api
        self.v1_b2_api.authorize_account('production', self.account_id, self.master_key)
        self._authorize_account()
        self._create_my_bucket()
        self.v1_bucket = self.v1_b2_api.create_bucket('my-v1-bucket', 'allPrivate')

    def test_cancel_large_file(self):
        file = self.v1_bucket.start_large_file('file1', 'text/plain', {})
        self._run_command(['cancel-large-file', file.file_id], '9999 canceled\n', '', 0)

    def test_cancel_all_large_file(self):
        self.v1_bucket.start_large_file('file1', 'text/plain', {})
        self.v1_bucket.start_large_file('file2', 'text/plain', {})
        expected_stdout = '''
        9999 canceled
        9998 canceled
        '''

        self._run_command(
            ['cancel-all-unfinished-large-files', 'my-v1-bucket'], expected_stdout, '', 0
        )

    def test_list_parts_with_none(self):
        file = self.v1_bucket.start_large_file('file', 'text/plain', {})
        self._run_command(['list-parts', file.file_id], '', '', 0)

    def test_list_parts_with_parts(self):

        bucket = self.b2_api.get_bucket_by_name('my-bucket')
        file = self.v1_bucket.start_large_file('file', 'text/plain', {})
        content = b'hello world'
        large_file_upload_state = mock.MagicMock()
        large_file_upload_state.has_error.return_value = False
        bucket.api.services.upload_manager._upload_part(
            bucket.id_, file.file_id, UploadSourceBytes(content), 1, large_file_upload_state, None,
            None
        )
        bucket.api.services.upload_manager._upload_part(
            bucket.id_, file.file_id, UploadSourceBytes(content), 3, large_file_upload_state, None,
            None
        )
        expected_stdout = '''
            1         11  2aae6c35c94fcfb415dbe95f408b9ce91ee846ed
            3         11  2aae6c35c94fcfb415dbe95f408b9ce91ee846ed
        '''

        self._run_command(['list-parts', file.file_id], expected_stdout, '', 0)

    def test_list_unfinished_large_files_with_some(self):
        api_url = self.account_info.get_api_url()
        auth_token = self.account_info.get_account_auth_token()
        self.raw_api.start_large_file(api_url, auth_token, 'bucket_0', 'file1', 'text/plain', {})
        self.raw_api.start_large_file(
            api_url, auth_token, 'bucket_0', 'file2', 'text/plain', {'color': 'blue'}
        )
        self.raw_api.start_large_file(
            api_url, auth_token, 'bucket_0', 'file3', 'application/json', {}
        )
        expected_stdout = '''
        9999 file1 text/plain
        9998 file2 text/plain color=blue
        9997 file3 application/json
        '''

        self._run_command(['list-unfinished-large-files', 'my-bucket'], expected_stdout, '', 0)


class TestRmConsoleTool(BaseConsoleToolTest):
    """
    These tests replace default progress reporter of Rm class
    to ensure that it reports everything as fast as possible.
    """

    class InstantReporter(ProgressReport):
        UPDATE_INTERVAL = 0.0

    @classmethod
    def setUpClass(cls) -> None:
        cls.original_progress_class = Rm.PROGRESS_REPORT_CLASS
        Rm.PROGRESS_REPORT_CLASS = cls.InstantReporter

    def setUp(self):
        super().setUp()

        self._authorize_account()
        self._create_my_bucket()

        self.bucket = self.b2_api.get_bucket_by_name('my-bucket')
        self._upload_multiple_files(self.bucket)

    @classmethod
    def tearDownClass(cls) -> None:
        Rm.PROGRESS_REPORT_CLASS = cls.original_progress_class

    def test_rm_wildcard(self):
        self._run_command(
            ['rm', '--recursive', '--withWildcard', '--noProgress', 'my-bucket', '*.csv'],
        )

        expected_stdout = '''
        a/test.tsv
        b/b2/test.tsv
        b/test.txt
        c/test.tsv
        '''
        self._run_command(['ls', '--recursive', 'my-bucket'], expected_stdout)

    def test_rm_versions(self):
        # Uploading content of the bucket again to create second version of each file.
        self._upload_multiple_files(self.bucket)

        self._run_command(
            ['rm', '--versions', '--recursive', '--withWildcard', 'my-bucket', '*.csv'],
        )

        expected_stdout = '''
        a/test.tsv
        a/test.tsv
        b/b2/test.tsv
        b/b2/test.tsv
        b/test.txt
        b/test.txt
        c/test.tsv
        c/test.tsv
        '''
        self._run_command(['ls', '--versions', '--recursive', 'my-bucket'], expected_stdout)

    def test_rm_no_recursive(self):
        self._run_command(['rm', '--noProgress', 'my-bucket', 'b/'])

        expected_stdout = '''
        a/test.csv
        a/test.tsv
        c/test.csv
        c/test.tsv
        '''
        self._run_command(['ls', '--recursive', 'my-bucket'], expected_stdout)

    def test_rm_dry_run(self):
        expected_stdout = '''
        a/test.csv
        b/b/test.csv
        b/b1/test.csv
        c/test.csv
        '''
        self._run_command(
            ['rm', '--recursive', '--withWildcard', '--dryRun', 'my-bucket', '*.csv'],
            expected_stdout,
        )

        expected_stdout = '''
        a/test.csv
        a/test.tsv
        b/b/test.csv
        b/b1/test.csv
        b/b2/test.tsv
        b/test.txt
        c/test.csv
        c/test.tsv
        '''
        self._run_command(['ls', '--recursive', 'my-bucket'], expected_stdout)

    def test_rm_exact_filename(self):
        self._run_command(
            ['rm', '--recursive', '--withWildcard', '--noProgress', 'my-bucket', 'b/b/test.csv'],
        )

        expected_stdout = '''
        a/test.csv
        a/test.tsv
        b/b1/test.csv
        b/b2/test.tsv
        b/test.txt
        c/test.csv
        c/test.tsv
        '''
        self._run_command(['ls', '--recursive', 'my-bucket'], expected_stdout)

    def test_rm_no_name_removes_everything(self):
        self._run_command(['rm', '--recursive', '--noProgress', 'my-bucket'])
        self._run_command(['ls', '--recursive', 'my-bucket'], '')

    def test_rm_with_wildcard_without_recursive(self):
        self._run_command(
            ['rm', '--withWildcard', 'my-bucket'],
            expected_stderr='ERROR: with_wildcard requires recursive to be turned on as well\n',
            expected_status=1,
        )

    def test_rm_queue_size_and_number_of_threads(self):
        self._run_command(['rm', '--recursive', '--threads', '2', '--queueSize', '4', 'my-bucket'])
        self._run_command(['ls', '--recursive', 'my-bucket'], '')

    def test_rm_progress(self):
        expected_in_stdout = ' count: 4/4 '
        self._run_command(
            ['rm', '--recursive', '--withWildcard', 'my-bucket', '*.csv'],
            expected_part_of_stdout=expected_in_stdout,
        )

        expected_stdout = '''
        a/test.tsv
        b/b2/test.tsv
        b/test.txt
        c/test.tsv
        '''
        self._run_command(['ls', '--recursive', 'my-bucket'], expected_stdout)

    def _run_problematic_removal(
        self,
        additional_parameters: Optional[List[str]] = None,
        expected_in_stdout: Optional[str] = None,
        unexpected_in_stdout: Optional[str] = None
    ):
        additional_parameters = additional_parameters or []

        original_delete_file_version = self.b2_api.raw_api.delete_file_version

        def mocked_delete_file_version(this, account_auth_token, file_id, file_name):
            if file_name == 'b/b1/test.csv':
                raise Conflict()
            return original_delete_file_version(this, account_auth_token, file_id, file_name)

        with mock.patch.object(
            self.b2_api.raw_api,
            'delete_file_version',
            side_effect=mocked_delete_file_version,
        ):
            self._run_command(
                [
                    'rm',
                    '--recursive',
                    '--withWildcard',
                    '--threads',
                    '1',
                    '--queueSize',
                    '1',
                    *additional_parameters,
                    'my-bucket',
                    '*',
                ],
                expected_status=1,
                expected_part_of_stdout=expected_in_stdout,
                unexpected_part_of_stdout=unexpected_in_stdout,
            )

    def test_rm_fail_fast(self):
        # Since we already have all the jobs submitted to another thread,
        # we can only rely on the log to tell when it stopped.
        expected_in_stdout = '''
        Deletion of file "b/b1/test.csv" (9996) failed: Conflict:
         count: 4/4'''
        unexpected_in_stdout = ' count: 5/5 '
        self._run_problematic_removal(['--failFast'], expected_in_stdout, unexpected_in_stdout)

    def test_rm_skipping_over_errors(self):
        self._run_problematic_removal()

        expected_stdout = '''
        b/b1/test.csv
        '''
        self._run_command(['ls', '--recursive', 'my-bucket'], expected_stdout)<|MERGE_RESOLUTION|>--- conflicted
+++ resolved
@@ -20,7 +20,6 @@
 from b2sdk import v1
 from b2sdk.v2 import (
     ALL_CAPABILITIES,
-    REALM_URLS,
     B2Api,
     B2HttpApiConfig,
     ProgressReport,
@@ -33,18 +32,11 @@
 from b2sdk.v2.exception import Conflict  # Any error for testing fast-fail of the rm command.
 from more_itertools import one
 
-<<<<<<< HEAD
-from b2sdk.v2 import ALL_CAPABILITIES
-from b2sdk.v2 import StubAccountInfo
-from b2sdk.v2 import B2Api
-from b2sdk.v2 import B2HttpApiConfig
-=======
 from b2._cli.const import (
     B2_APPLICATION_KEY_ENV_VAR,
     B2_APPLICATION_KEY_ID_ENV_VAR,
     B2_ENVIRONMENT_ENV_VAR,
 )
->>>>>>> f2512b89
 from b2.console_tool import ConsoleTool, Rm
 
 from .test_base import TestBase
