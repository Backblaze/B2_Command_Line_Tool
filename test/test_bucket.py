######################################################################
#
# File: test_bucket.py
#
# Copyright 2015 Backblaze Inc. All Rights Reserved.
#
# License https://www.backblaze.com/using_b2_code.html
#
######################################################################

from __future__ import absolute_import, division

from nose import SkipTest
import os
import platform

import six

from .stub_account_info import StubAccountInfo
from .test_base import TestBase
from b2.api import B2Api
from b2.bucket import LargeFileUploadState
from b2.download_dest import DownloadDestBytes
from b2.exception import AlreadyFailed, B2Error, InvalidAuthToken, InvalidUploadSource, MaxRetriesExceeded
from b2.file_version import FileVersionInfo
from b2.part import Part
from b2.progress import AbstractProgressListener
from b2.raw_simulator import RawSimulator
from b2.upload_source import UploadSourceBytes
from b2.utils import hex_sha1_of_bytes, TempDir

try:
    import unittest.mock as mock
except ImportError:
    import mock


def write_file(path, data):
    with open(path, 'wb') as f:
        f.write(data)


class StubProgressListener(AbstractProgressListener):
    """
    Implementation of a progress listener that remembers what calls were made,
    and returns them as a short string to use in unit tests.

    For a total byte count of 100, and updates at 33 and 66, the returned
    string looks like: "100: 33 66"
    """

    def __init__(self):
        self.history = []

    def get_history(self):
        return ' '.join(self.history)

    def set_total_bytes(self, total_byte_count):
        assert len(self.history) == 0
        self.history.append('%d:' % (total_byte_count,))

    def bytes_completed(self, byte_count):
        self.history.append(str(byte_count))

    def close(self):
        self.history.append('closed')

    def __enter__(self):
        return self

    def __exit__(self, exc_type, exc_val, exc_tb):
        pass


class CanRetry(B2Error):
    """
    An exception that can be retryable, or not.
    """

    def __init__(self, can_retry):
        super(CanRetry, self).__init__(None, None, None, None, None)
        self.can_retry = can_retry

    def should_retry_upload(self):
        return self.can_retry


class TestCaseWithBucket(TestBase):
    def setUp(self):
        self.bucket_name = 'my-bucket'
        self.simulator = RawSimulator()
        self.account_info = StubAccountInfo()
        self.api = B2Api(self.account_info, raw_api=self.simulator)
        self.api.authorize_account('production', 'my-account', 'good-app-key')
        self.api_url = self.account_info.get_api_url()
        self.account_auth_token = self.account_info.get_account_auth_token()
        self.bucket = self.api.create_bucket('my-bucket', 'allPublic')
        self.bucket_id = self.bucket.id_

    def assertBucketContents(self, expected, *args, **kwargs):
        """
        *args and **kwargs are passed to self.bucket.ls()
        """
        actual = [
            (info.file_name, info.size, info.action, folder)
            for (info, folder) in self.bucket.ls(*args, **kwargs)
        ]
        self.assertEqual(expected, actual)


class TestReauthorization(TestCaseWithBucket):
    def testCreateBucket(self):
        class InvalidAuthTokenWrapper(object):
            def __init__(self, original_function):
                self.__original_function = original_function
                self.__name__ = original_function.__name__
                self.__called = False

            def __call__(self, *args, **kwargs):
                if self.__called:
                    return self.__original_function(*args, **kwargs)
                self.__called = True
                raise InvalidAuthToken('message', 401)

        self.simulator.create_bucket = InvalidAuthTokenWrapper(self.simulator.create_bucket)
        self.bucket = self.api.create_bucket('your-bucket', 'allPublic')


class TestListParts(TestCaseWithBucket):
    def testEmpty(self):
        file1 = self.bucket.start_large_file('file1.txt', 'text/plain', {})
        self.assertEqual([], list(self.bucket.list_parts(file1.file_id, batch_size=1)))

    def testThree(self):
        file1 = self.bucket.start_large_file('file1.txt', 'text/plain', {})
        content = six.b('hello world')
        content_sha1 = hex_sha1_of_bytes(content)
        large_file_upload_state = mock.MagicMock()
        large_file_upload_state.has_error.return_value = False
        self.bucket._upload_part(
            file1.file_id, 1, (0, 11), UploadSourceBytes(content), large_file_upload_state
        )
        self.bucket._upload_part(
            file1.file_id, 2, (0, 11), UploadSourceBytes(content), large_file_upload_state
        )
        self.bucket._upload_part(
            file1.file_id, 3, (0, 11), UploadSourceBytes(content), large_file_upload_state
        )
        expected_parts = [
            Part('9999', 1, 11, content_sha1),
            Part('9999', 2, 11, content_sha1),
            Part('9999', 3, 11, content_sha1),
        ]
        self.assertEqual(expected_parts, list(self.bucket.list_parts(file1.file_id, batch_size=1)))


class TestUploadPart(TestCaseWithBucket):
    def test_error_in_state(self):
        file1 = self.bucket.start_large_file('file1.txt', 'text/plain', {})
        content = six.b('hello world')
        file_progress_listener = mock.MagicMock()
        large_file_upload_state = LargeFileUploadState(file_progress_listener)
        large_file_upload_state.set_error('test error')
        try:
            self.bucket._upload_part(
                file1.file_id, 1, (0, 11), UploadSourceBytes(content), large_file_upload_state
            )
            self.fail('should have thrown')
        except AlreadyFailed:
            pass


class TestListUnfinished(TestCaseWithBucket):
    def test_empty(self):
        self.assertEqual([], list(self.bucket.list_unfinished_large_files()))

    def test_one(self):
        file1 = self.bucket.start_large_file('file1.txt', 'text/plain', {})
        self.assertEqual([file1], list(self.bucket.list_unfinished_large_files()))

    def test_three(self):
        file1 = self.bucket.start_large_file('file1.txt', 'text/plain', {})
        file2 = self.bucket.start_large_file('file2.txt', 'text/plain', {})
        file3 = self.bucket.start_large_file('file3.txt', 'text/plain', {})
        self.assertEqual(
            [file1, file2, file3], list(self.bucket.list_unfinished_large_files(batch_size=1))
        )

    def _make_file(self, file_id, file_name):
        return self.bucket.start_large_file(file_name, 'text/plain', {})


class TestLs(TestCaseWithBucket):
    def test_empty(self):
        self.assertEqual([], list(self.bucket.ls('foo')))

    def test_one_file_at_root(self):
        data = six.b('hello world')
        self.bucket.upload_bytes(data, 'hello.txt')
        expected = [('hello.txt', 11, 'upload', None)]
        self.assertBucketContents(expected, '')

    def test_three_files_at_root(self):
        data = six.b('hello world')
        self.bucket.upload_bytes(data, 'a')
        self.bucket.upload_bytes(data, 'bb')
        self.bucket.upload_bytes(data, 'ccc')
        expected = [
            ('a', 11, 'upload', None), ('bb', 11, 'upload', None), ('ccc', 11, 'upload', None)
        ]
        self.assertBucketContents(expected, '')

    def test_three_files_in_dir(self):
        data = six.b('hello world')
        self.bucket.upload_bytes(data, 'a')
        self.bucket.upload_bytes(data, 'bb/1')
        self.bucket.upload_bytes(data, 'bb/2/sub1')
        self.bucket.upload_bytes(data, 'bb/2/sub2')
        self.bucket.upload_bytes(data, 'bb/3')
        self.bucket.upload_bytes(data, 'ccc')
        expected = [
            ('bb/1', 11, 'upload', None), ('bb/2/sub1', 11, 'upload', 'bb/2/'),
            ('bb/3', 11, 'upload', None)
        ]
        self.assertBucketContents(expected, 'bb', fetch_count=1)

    def test_three_files_multiple_versions(self):
        data = six.b('hello world')
        self.bucket.upload_bytes(data, 'a')
        self.bucket.upload_bytes(data, 'bb/1')
        self.bucket.upload_bytes(data, 'bb/2')
        self.bucket.upload_bytes(data, 'bb/2')
        self.bucket.upload_bytes(data, 'bb/2')
        self.bucket.upload_bytes(data, 'bb/3')
        self.bucket.upload_bytes(data, 'ccc')
        expected = [
            ('9998', 'bb/1', 11, 'upload', None), ('9995', 'bb/2', 11, 'upload', None),
            ('9996', 'bb/2', 11, 'upload', None), ('9997', 'bb/2', 11, 'upload', None),
            ('9994', 'bb/3', 11, 'upload', None)
        ]
        actual = [
            (info.id_, info.file_name, info.size, info.action, folder)
            for (info, folder) in self.bucket.ls('bb', show_versions=True, fetch_count=1)
        ]
        self.assertEqual(expected, actual)

    def test_started_large_file(self):
        self.bucket.start_large_file('hello.txt')
        expected = [('hello.txt', 0, 'start', None)]
        self.assertBucketContents(expected, '', show_versions=True)

    def test_hidden_file(self):
        data = six.b('hello world')
        self.bucket.upload_bytes(data, 'hello.txt')
        self.bucket.hide_file('hello.txt')
        expected = [('hello.txt', 0, 'hide', None), ('hello.txt', 11, 'upload', None)]
        self.assertBucketContents(expected, '', show_versions=True)

    def test_delete_file_version(self):
        data = six.b('hello world')
        self.bucket.upload_bytes(data, 'hello.txt')

        files = self.bucket.list_file_names('hello.txt', 1)['files']
        file_dict = files[0]
        file_id = file_dict['fileId']

        data = six.b('hello new world')
        self.bucket.upload_bytes(data, 'hello.txt')
        self.bucket.delete_file_version(file_id, 'hello.txt')

        expected = [('hello.txt', 15, 'upload', None)]
        self.assertBucketContents(expected, '', show_versions=True)


class TestUpload(TestCaseWithBucket):
    def test_upload_bytes(self):
        data = six.b('hello world')
        file_info = self.bucket.upload_bytes(data, 'file1')
        self.assertTrue(isinstance(file_info, FileVersionInfo))
        self._check_file_contents('file1', data)

    def test_upload_bytes_progress(self):
        data = six.b('hello world')
        progress_listener = StubProgressListener()
        self.bucket.upload_bytes(data, 'file1', progress_listener=progress_listener)
        self.assertEqual("11: 11 closed", progress_listener.get_history())

    def test_upload_local_file(self):
        with TempDir() as d:
            path = os.path.join(d, 'file1')
            data = six.b('hello world')
            write_file(path, data)
            self.bucket.upload_local_file(path, 'file1')
            self._check_file_contents('file1', data)

    def test_upload_fifo(self):
        if platform.system().lower().startswith('java'):
            raise SkipTest('in Jython 2.7.1b3 there is no os.mkfifo()')
        with TempDir() as d:
            path = os.path.join(d, 'file1')
            os.mkfifo(path)
            with self.assertRaises(InvalidUploadSource):
                self.bucket.upload_local_file(path, 'file1')

    def test_upload_dead_symlink(self):
        with TempDir() as d:
            path = os.path.join(d, 'file1')
            os.symlink('non-existing', path)
            with self.assertRaises(InvalidUploadSource):
                self.bucket.upload_local_file(path, 'file1')

    def test_upload_one_retryable_error(self):
        self.simulator.set_upload_errors([CanRetry(True)])
        data = six.b('hello world')
        self.bucket.upload_bytes(data, 'file1')

    def test_upload_file_one_fatal_error(self):
        self.simulator.set_upload_errors([CanRetry(False)])
        data = six.b('hello world')
        with self.assertRaises(CanRetry):
            self.bucket.upload_bytes(data, 'file1')

    def test_upload_file_too_many_retryable_errors(self):
        self.simulator.set_upload_errors([CanRetry(True)] * 6)
        data = six.b('hello world')
        with self.assertRaises(MaxRetriesExceeded):
            self.bucket.upload_bytes(data, 'file1')

    def test_upload_large(self):
        data = self._make_data(self.simulator.MIN_PART_SIZE * 3)
        progress_listener = StubProgressListener()
        self.bucket.upload_bytes(data, 'file1', progress_listener=progress_listener)
        self._check_file_contents('file1', data)
        self.assertEqual("600: 200 400 600 closed", progress_listener.get_history())

    def test_upload_large_resume(self):
        part_size = self.simulator.MIN_PART_SIZE
        data = self._make_data(part_size * 3)
        large_file_id = self._start_large_file('file1')
        self._upload_part(large_file_id, 1, data[:part_size])
        progress_listener = StubProgressListener()
        file_info = self.bucket.upload_bytes(data, 'file1', progress_listener=progress_listener)
        self.assertEqual(large_file_id, file_info.id_)
        self._check_file_contents('file1', data)
        self.assertEqual("600: 200 400 600 closed", progress_listener.get_history())

    def test_upload_large_resume_no_parts(self):
        part_size = self.simulator.MIN_PART_SIZE
        data = self._make_data(part_size * 3)
        large_file_id = self._start_large_file('file1')
        progress_listener = StubProgressListener()
        file_info = self.bucket.upload_bytes(data, 'file1', progress_listener=progress_listener)
        self.assertNotEqual(large_file_id, file_info.id_)  # it's not a match if there are no parts
        self._check_file_contents('file1', data)
        self.assertEqual("600: 200 400 600 closed", progress_listener.get_history())

    def test_upload_large_resume_all_parts_there(self):
        part_size = self.simulator.MIN_PART_SIZE
        data = self._make_data(part_size * 3)
        large_file_id = self._start_large_file('file1')
        self._upload_part(large_file_id, 1, data[:part_size])
        self._upload_part(large_file_id, 2, data[part_size:2 * part_size])
        self._upload_part(large_file_id, 3, data[2 * part_size:])
        progress_listener = StubProgressListener()
        file_info = self.bucket.upload_bytes(data, 'file1', progress_listener=progress_listener)
        self.assertEqual(large_file_id, file_info.id_)
        self._check_file_contents('file1', data)
        self.assertEqual("600: 200 400 600 closed", progress_listener.get_history())

    def test_upload_large_resume_part_does_not_match(self):
        part_size = self.simulator.MIN_PART_SIZE
        data = self._make_data(part_size * 3)
        large_file_id = self._start_large_file('file1')
        self._upload_part(large_file_id, 3, data[:part_size])  # wrong part number for this data
        progress_listener = StubProgressListener()
        file_info = self.bucket.upload_bytes(data, 'file1', progress_listener=progress_listener)
        self.assertNotEqual(large_file_id, file_info.id_)
        self._check_file_contents('file1', data)
        self.assertEqual("600: 200 400 600 closed", progress_listener.get_history())

    def test_upload_large_resume_wrong_part_size(self):
        part_size = self.simulator.MIN_PART_SIZE
        data = self._make_data(part_size * 3)
        large_file_id = self._start_large_file('file1')
        self._upload_part(large_file_id, 1, data[:part_size + 1])  # one byte to much
        progress_listener = StubProgressListener()
        file_info = self.bucket.upload_bytes(data, 'file1', progress_listener=progress_listener)
        self.assertNotEqual(large_file_id, file_info.id_)
        self._check_file_contents('file1', data)
        self.assertEqual("600: 200 400 600 closed", progress_listener.get_history())

    def test_upload_large_resume_file_info(self):
        part_size = self.simulator.MIN_PART_SIZE
        data = self._make_data(part_size * 3)
        large_file_id = self._start_large_file('file1', {'property': 'value1'})
        self._upload_part(large_file_id, 1, data[:part_size])
        progress_listener = StubProgressListener()
        file_info = self.bucket.upload_bytes(
            data, 'file1', progress_listener=progress_listener, file_infos={'property': 'value1'}
        )
        self.assertEqual(large_file_id, file_info.id_)
        self._check_file_contents('file1', data)
        self.assertEqual("600: 200 400 600 closed", progress_listener.get_history())

    def test_upload_large_resume_file_info_does_not_match(self):
        part_size = self.simulator.MIN_PART_SIZE
        data = self._make_data(part_size * 3)
        large_file_id = self._start_large_file('file1', {'property': 'value1'})
        self._upload_part(large_file_id, 1, data[:part_size])
        progress_listener = StubProgressListener()
        file_info = self.bucket.upload_bytes(
            data, 'file1', progress_listener=progress_listener, file_infos={'property': 'value2'}
        )
        self.assertNotEqual(large_file_id, file_info.id_)
        self._check_file_contents('file1', data)
        self.assertEqual("600: 200 400 600 closed", progress_listener.get_history())

    def _start_large_file(self, file_name, file_info=None):
        if file_info is None:
            file_info = {}
        large_file_info = self.simulator.start_large_file(
            self.api_url, self.account_auth_token, self.bucket_id, file_name, None, file_info
        )
        return large_file_info['fileId']

    def _upload_part(self, large_file_id, part_number, part_data):
        part_stream = six.BytesIO(part_data)
        upload_info = self.simulator.get_upload_part_url(
            self.api_url, self.account_auth_token, large_file_id
        )
        self.simulator.upload_part(
            upload_info['uploadUrl'], upload_info['authorizationToken'], part_number,
            len(part_data), hex_sha1_of_bytes(part_data), part_stream
        )

    def _check_file_contents(self, file_name, expected_contents):
        download = DownloadDestBytes()
        self.bucket.download_file_by_name(file_name, download)
        self.assertEqual(expected_contents, download.bytes_io.getvalue())

    def _make_data(self, approximate_length):
        """
        Generate a sequence of bytes to use in testing an upload.
        Don't repeat a short pattern, so we're sure that the different
        parts of a large file are actually different.

        Returns bytes.
        """
        fragments = []
        so_far = 0
        while so_far < approximate_length:
            fragment = ('%d:' % so_far).encode('utf-8')
            so_far += len(fragment)
            fragments.append(fragment)
        return six.b('').join(fragments)


class TestDownload(TestCaseWithBucket):
    def test_download_by_id_progress(self):
        file_info = self.bucket.upload_bytes(six.b('hello world'), 'file1')
        download = DownloadDestBytes()
        progress_listener = StubProgressListener()
        self.bucket.download_file_by_id(file_info.id_, download, progress_listener)
        self.assertEqual("11: 11 closed", progress_listener.get_history())
        assert download.bytes_io.getvalue() == six.b('hello world')

    def test_download_by_id_no_progress(self):
        file_info = self.bucket.upload_bytes(six.b('hello world'), 'file1')
        download = DownloadDestBytes()
        self.bucket.download_file_by_id(file_info.id_, download)

    def test_download_by_name_progress(self):
        self.bucket.upload_bytes(six.b('hello world'), 'file1')
        download = DownloadDestBytes()
        progress_listener = StubProgressListener()
        self.bucket.download_file_by_name('file1', download, progress_listener)
        self.assertEqual("11: 11 closed", progress_listener.get_history())

    def test_download_by_name_no_progress(self):
        self.bucket.upload_bytes(six.b('hello world'), 'file1')
        download = DownloadDestBytes()
        self.bucket.download_file_by_name('file1', download)


<<<<<<< HEAD
# Run same tests with encrypted bucket
class TestCaseWithEncryptedBucket(TestCaseWithBucket):
    def setUp(self):
        TestCaseWithBucket.setUp(self)
        self.bucket = self.api.create_encrypted_bucket('my-enc-bucket')
        self.bucket_id = self.bucket.id_


class TestEncryptedListParts(TestListParts, TestCaseWithEncryptedBucket):
    pass


class TestEncryptedListUnfinished(TestListUnfinished, TestCaseWithEncryptedBucket):
    pass


class TestEncryptedLs(TestLs, TestCaseWithEncryptedBucket):
    pass


class TestEncryptedUpload(TestUpload, TestCaseWithEncryptedBucket):
    pass


class TestEncryptedDownload(TestDownload, TestCaseWithEncryptedBucket):
    pass
=======
class TestPartialDownload(TestCaseWithBucket):
    def test_download_by_id_progress(self):
        file_info = self.bucket.upload_bytes(six.b('hello world'), 'file1')
        download = DownloadDestBytes()
        progress_listener = StubProgressListener()
        self.bucket.download_file_by_id(file_info.id_, download, progress_listener, range_=(3, 9))
        self.assertEqual("6: 6 closed", progress_listener.get_history())
        assert download.bytes_io.getvalue() == six.b('lo wor'), download.bytes_io.getvalue()
>>>>>>> 325dc42f
<|MERGE_RESOLUTION|>--- conflicted
+++ resolved
@@ -482,7 +482,16 @@
         self.bucket.download_file_by_name('file1', download)
 
 
-<<<<<<< HEAD
+class TestPartialDownload(TestCaseWithBucket):
+    def test_download_by_id_progress(self):
+        file_info = self.bucket.upload_bytes(six.b('hello world'), 'file1')
+        download = DownloadDestBytes()
+        progress_listener = StubProgressListener()
+        self.bucket.download_file_by_id(file_info.id_, download, progress_listener, range_=(3, 9))
+        self.assertEqual("6: 6 closed", progress_listener.get_history())
+        assert download.bytes_io.getvalue() == six.b('lo wor'), download.bytes_io.getvalue()
+
+
 # Run same tests with encrypted bucket
 class TestCaseWithEncryptedBucket(TestCaseWithBucket):
     def setUp(self):
@@ -508,14 +517,4 @@
 
 
 class TestEncryptedDownload(TestDownload, TestCaseWithEncryptedBucket):
-    pass
-=======
-class TestPartialDownload(TestCaseWithBucket):
-    def test_download_by_id_progress(self):
-        file_info = self.bucket.upload_bytes(six.b('hello world'), 'file1')
-        download = DownloadDestBytes()
-        progress_listener = StubProgressListener()
-        self.bucket.download_file_by_id(file_info.id_, download, progress_listener, range_=(3, 9))
-        self.assertEqual("6: 6 closed", progress_listener.get_history())
-        assert download.bytes_io.getvalue() == six.b('lo wor'), download.bytes_io.getvalue()
->>>>>>> 325dc42f
+    pass