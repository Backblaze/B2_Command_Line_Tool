--- conflicted
+++ resolved
@@ -139,21 +139,15 @@
         keepDays=None,
         skipNewer=False,
         replaceNewer=False,
-<<<<<<< HEAD
-        compareVersions=None
-=======
+        compareVersions=None,
         excludeRegex=[]
->>>>>>> ba1dec6a
     ):
         self.delete = delete
         self.keepDays = keepDays
         self.skipNewer = skipNewer
         self.replaceNewer = replaceNewer
-<<<<<<< HEAD
         self.compareVersions = compareVersions
-=======
         self.excludeRegex = excludeRegex
->>>>>>> ba1dec6a
 
 
 def b2_file(name, *args, size=10):
