--- conflicted
+++ resolved
@@ -230,18 +230,12 @@
     ]
 
 
-<<<<<<< HEAD
 def test_key_restrictions(b2_tool, create_test_bucket):
     first_bucket_name = create_test_bucket()
     second_bucket_name = create_test_bucket()
-=======
-def test_key_restrictions(b2_api, b2_tool, bucket_name):
-
-    second_bucket_name = b2_tool.generate_bucket_name()
-    b2_tool.should_succeed(['create-bucket', second_bucket_name, 'allPublic', *get_bucketinfo()],)
+
     # A single file for rm to fail on.
-    b2_tool.should_succeed(['upload-file', '--noProgress', bucket_name, 'README.md', 'test'])
->>>>>>> 054326de
+    b2_tool.should_succeed(['upload-file', '--noProgress', second_bucket_name, 'README.md', 'test'])
 
     key_one_name = 'clt-testKey-01' + random_hex(6)
     created_key_stdout = b2_tool.should_succeed(
@@ -278,25 +272,21 @@
     b2_tool.should_succeed(['get-bucket', first_bucket_name],)
     b2_tool.should_succeed(['ls', first_bucket_name],)
 
-<<<<<<< HEAD
-    failed_bucket_err = r'ERROR: Application key is restricted to bucket: ' + first_bucket_name
-=======
     # Capabilities can be listed in any order. While this regex doesn't confirm that all three are present,
     # in ensures that there are three in total.
     failed_bucket_err = r'Deletion of file "test" \([^\)]+\) failed: unauthorized for ' \
                         r'application key with capabilities ' \
                         r"'(.*listFiles.*|.*listBuckets.*|.*readFiles.*){3}', " \
-                        r"restricted to bucket '%s' \(unauthorized\)" % bucket_name
-    b2_tool.should_fail(['rm', '--recursive', '--noProgress', bucket_name], failed_bucket_err)
-
-    failed_bucket_err = r'ERROR: Application key is restricted to bucket: ' + bucket_name
->>>>>>> 054326de
+                        r"restricted to bucket '%s' \(unauthorized\)" % second_bucket_name
+    b2_tool.should_fail(['rm', '--recursive', '--noProgress', second_bucket_name], failed_bucket_err)
+
+    failed_bucket_err = r'ERROR: Application key is restricted to bucket: ' + first_bucket_name
     b2_tool.should_fail(['get-bucket', second_bucket_name], failed_bucket_err)
 
     failed_list_files_err = r'ERROR: Application key is restricted to bucket: ' + first_bucket_name
     b2_tool.should_fail(['ls', second_bucket_name], failed_list_files_err)
 
-    failed_list_files_err = r'ERROR: Application key is restricted to bucket: ' + bucket_name
+    failed_list_files_err = r'ERROR: Application key is restricted to bucket: ' + first_bucket_name
     b2_tool.should_fail(['rm', second_bucket_name], failed_list_files_err)
 
     # reauthorize with more capabilities for clean up
@@ -1402,10 +1392,6 @@
     )
 
 
-<<<<<<< HEAD
-def test_file_lock(b2_tool, create_test_bucket):
-    lock_disabled_bucket_name = create_test_bucket("allPrivate")
-=======
 @pytest.mark.skipif(
     (sys.version_info.major, sys.version_info.minor) < (3, 8),
     reason="License extraction doesn't work on older versions, and we're only "
@@ -1477,17 +1463,8 @@
 SOFTWARE.""" in license_text.replace(os.linesep, '\n')
 
 
-def test_file_lock(b2_tool, application_key_id, application_key, b2_api):
-    lock_disabled_bucket_name = b2_tool.generate_bucket_name()
-    b2_tool.should_succeed(
-        [
-            'create-bucket',
-            lock_disabled_bucket_name,
-            'allPrivate',
-            *get_bucketinfo(),
-        ],
-    )
->>>>>>> 054326de
+def test_file_lock(b2_tool, create_test_bucket):
+    lock_disabled_bucket_name = create_test_bucket("allPrivate")
 
     file_to_upload = 'README.md'
     now_millis = current_time_millis()
