--- conflicted
+++ resolved
@@ -222,22 +222,12 @@
 
 
 class Api:
-<<<<<<< HEAD
-    def __init__(self, account_id, application_key, realm, bucket_name_prefix):
+    def __init__(self, account_id, application_key, realm, general_bucket_name_prefix, this_run_bucket_name_prefix):
         self.account_id = account_id
         self.application_key = application_key
         self.realm = realm
-        self.bucket_name_prefix = bucket_name_prefix
-=======
-    def __init__(
-        self, account_id, application_key, general_bucket_name_prefix, this_run_bucket_name_prefix
-    ):
-        self.account_id = account_id
-        self.application_key = application_key
-
         self.general_bucket_name_prefix = general_bucket_name_prefix
         self.this_run_bucket_name_prefix = this_run_bucket_name_prefix
->>>>>>> 5a2797e4
 
         info = InMemoryAccountInfo()
         cache = InMemoryCache()
@@ -2104,15 +2094,8 @@
     if os.environ.get('B2_ACCOUNT_INFO') is not None:
         del os.environ['B2_ACCOUNT_INFO']
 
-<<<<<<< HEAD
-    b2_tool = CommandLine(args.command, account_id, application_key, realm, bucket_name_prefix)
-    b2_api = Api(account_id, application_key, realm, bucket_name_prefix)
-=======
-    b2_tool = CommandLine(args.command, account_id, application_key, this_run_bucket_name_prefix)
-    b2_api = Api(
-        account_id, application_key, general_bucket_name_prefix, this_run_bucket_name_prefix
-    )
->>>>>>> 5a2797e4
+    b2_tool = CommandLine(args.command, account_id, application_key, realm, this_run_bucket_name_prefix)
+    b2_api = Api(account_id, application_key, realm, general_bucket_name_prefix, this_run_bucket_name_prefix)
 
     # Run each of the tests in its own empty bucket
     for test_name in args.tests:
@@ -2153,13 +2136,9 @@
     print('# Clean up:')
     print('#')
     print()
-<<<<<<< HEAD
-    b2_api = Api(application_key_id, application_key, None, bucket_name_prefix)
-=======
     b2_api = Api(
-        application_key_id, application_key, general_bucket_name_prefix, this_run_bucket_name_prefix
-    )
->>>>>>> 5a2797e4
+        application_key_id, application_key, None, general_bucket_name_prefix, this_run_bucket_name_prefix
+    )
     b2_api.clean_buckets()
 
 
