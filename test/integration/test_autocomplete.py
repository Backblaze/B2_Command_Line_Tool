######################################################################
#
# File: test/integration/test_autocomplete.py
#
# Copyright 2023 Backblaze Inc. All Rights Reserved.
#
# License https://www.backblaze.com/using_b2_code.html
#
######################################################################

import os
import sys
from test.integration.helpers import skip_on_windows

import pexpect
import pytest

<<<<<<< HEAD
TIMEOUT = 20  # CI can be slow at times
=======
from test.integration.helpers import skip_on_windows

TIMEOUT = 40  # CI can be slow at times
>>>>>>> b249c3ce

BASHRC_CONTENT = """\
# ~/.bashrc dummy file

echo "Just testing if we don't replace existing script" > /dev/null
# >>> just a test section >>>
# regardless what is in there already
# <<< just a test section <<<
"""


@pytest.fixture(scope="session")
def homedir(tmp_path_factory):
    yield tmp_path_factory.mktemp("test_homedir")


@pytest.fixture(scope="session")
def bashrc(homedir):
    bashrc_path = (homedir / '.bashrc')
    bashrc_path.write_text(BASHRC_CONTENT)
    yield bashrc_path


@pytest.fixture(scope="session")
def b2_in_path(tmp_path_factory):
    """
    Create a dummy b2 executable in a temporary directory and add it to PATH.

    This allows us to test the b2 command line tool even if tested `b2` package was not installed.
    """

    tempdir = tmp_path_factory.mktemp("temp_bin")
    temp_executable = tempdir / "b2"
    with open(temp_executable, "w") as f:
        f.write(
            f"#!{sys.executable}\n"
            "import sys\n"
            f"sys.path.insert(0, {os.getcwd()!r})\n"  # ensure relative imports work even if command is run in different directory
            "from b2.console_tool import main\n"
            "main()\n"
        )

    temp_executable.chmod(0o755)

    original_path = os.environ["PATH"]
    new_path = f"{tempdir}:{original_path}"
    yield new_path


@pytest.fixture(scope="module")
def env(b2_in_path, homedir, monkey_patch):
    monkey_patch.setenv('PATH', b2_in_path)
    monkey_patch.setenv('HOME', str(homedir))
    monkey_patch.setenv('SHELL', "/bin/bash")  # fix for running under github actions
    yield os.environ


@pytest.fixture(scope="module")
def autocomplete_installed(env, homedir, bashrc):
    shell = pexpect.spawn(
        'bash -i -c "b2 install-autocomplete"', env=env, logfile=sys.stderr.buffer
    )
    try:
        shell.expect_exact('Autocomplete successfully installed for bash', timeout=TIMEOUT)
    finally:
        shell.close()
    shell.wait()
    assert (homedir / '.bash_completion.d' / 'b2').is_file()
    assert bashrc.read_text().startswith(BASHRC_CONTENT)


@pytest.fixture
def shell(env):
    shell = pexpect.spawn('bash -i', env=env, maxread=1000)
    shell.setwinsize(100, 100)  # required to see all suggestions in tests
    yield shell
    shell.close()


@skip_on_windows
def test_autocomplete_b2_commands(autocomplete_installed, shell):
    shell.send('b2 \t\t')
    shell.expect_exact(["authorize-account", "download-file-by-id", "get-bucket"], timeout=TIMEOUT)


@skip_on_windows
def test_autocomplete_b2_only_matching_commands(autocomplete_installed, shell):
    shell.send('b2 download-\t\t')

    shell.expect_exact(
        "file-by-", timeout=TIMEOUT
    )  # common part of remaining cmds is autocompleted
    with pytest.raises(pexpect.exceptions.TIMEOUT):  # no other commands are suggested
        shell.expect_exact("get-bucket", timeout=0.5)


@skip_on_windows
def test_autocomplete_b2_bucket_n_file_name(
    autocomplete_installed, shell, b2_tool, bucket_name, file_name
):
    """Test that autocomplete suggests bucket names and file names."""
    shell.send('b2 download_file_by_name \t\t')
    shell.expect_exact(bucket_name, timeout=TIMEOUT)
    shell.send(f'{bucket_name} \t\t')
    shell.expect_exact(file_name, timeout=TIMEOUT)<|MERGE_RESOLUTION|>--- conflicted
+++ resolved
@@ -15,13 +15,7 @@
 import pexpect
 import pytest
 
-<<<<<<< HEAD
-TIMEOUT = 20  # CI can be slow at times
-=======
-from test.integration.helpers import skip_on_windows
-
 TIMEOUT = 40  # CI can be slow at times
->>>>>>> b249c3ce
 
 BASHRC_CONTENT = """\
 # ~/.bashrc dummy file
