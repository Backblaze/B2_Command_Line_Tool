--- conflicted
+++ resolved
@@ -414,11 +414,7 @@
         return self.api_wrapper.new_bucket_name()
 
     def get_bucket_info_args(self) -> tuple[str, str]:
-<<<<<<< HEAD
-        return '--bucket-info', json.dumps(self.api_wrapper.new_bucket_info())
-=======
-        return '--bucketInfo', json.dumps(self.api_wrapper.new_bucket_info(), ensure_ascii=True)
->>>>>>> 74885a17
+        return '--bucket-info', json.dumps(self.api_wrapper.new_bucket_info(), ensure_ascii=True)
 
     def run_command(self, args, additional_env: dict | None = None):
         """
