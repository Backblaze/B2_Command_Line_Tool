######################################################################
#
# File: b2/arg_parser.py
#
# Copyright 2020 Backblaze Inc. All Rights Reserved.
#
# License https://www.backblaze.com/using_b2_code.html
#
######################################################################
from __future__ import annotations

import argparse
import functools
import locale
import sys
import textwrap
import unittest.mock

from rst2ansi import rst2ansi


class B2RawTextHelpFormatter(argparse.RawTextHelpFormatter):
    """
    CLI custom formatter.

    It removes default "usage: " text and prints usage for all (non-hidden) subcommands.
    """

    def __init__(self, *args, show_all: bool = False, **kwargs):
        super().__init__(*args, **kwargs)
        self.show_all = show_all

    def add_usage(self, usage, actions, groups, prefix=None):
        if prefix is None:
            prefix = ''
        super().add_usage(usage, actions, groups, prefix)

    def add_argument(self, action):
        if isinstance(action, argparse._SubParsersAction) and action.help is not argparse.SUPPRESS:
            usages = []
            for choice in self._unique_choice_values(action):
                deprecated = getattr(choice, 'deprecated', False)
                if deprecated:
                    if self.show_all:
                        usages.append(f'(DEPRECATED) {choice.format_usage()}')
                else:
                    usages.append(choice.format_usage())
            self.add_text(''.join(usages))
        else:
            super().add_argument(action)

    @classmethod
    def _unique_choice_values(cls, action):
        seen = set()
        seen_add = seen.add
        for value in action.choices.values():
            if not (value in seen or seen_add(value)):
                yield value


class _HelpAllAction(argparse._HelpAction):
    """Like argparse._HelpAction but prints help for all subcommands (even deprecated ones)."""

    def __call__(self, parser, namespace, values, option_string=None):
        parser.print_help(show_all=True)
        parser.exit()


class B2ArgumentParser(argparse.ArgumentParser):
    """
    CLI custom parser.

    It fixes indentation of the description, set the custom formatter as a default
    and use help message in case of error.
    """

    def __init__(
        self,
        *args,
        add_help_all: bool = True,
        for_docs: bool = False,
        deprecated: bool = False,
        **kwargs
    ):
        """

        :param for_docs: is this parser used for generating docs
        :param deprecated: is this option deprecated
        """
        self._raw_description = None
        self._description = None
        self._for_docs = for_docs
        self.deprecated = deprecated
        kwargs.setdefault('formatter_class', B2RawTextHelpFormatter)
        super().__init__(*args, **kwargs)
        if add_help_all:
            self.register('action', 'help_all', _HelpAllAction)
            self.add_argument(
                '--help-all',
                help='show help for all options, including deprecated ones',
                action='help_all',
            )

    @property
    def description(self):
        if self._description is None and self._raw_description is not None:
            if self._for_docs:
                self._description = textwrap.dedent(self._raw_description)
            else:
                encoding = self._get_encoding()
                self._description = rst2ansi(
                    self._raw_description.encode(encoding), output_encoding=encoding
                )

        return self._description

    @description.setter
    def description(self, value):
        self._raw_description = value

    def error(self, message):
        self.print_help()

        self.exit(2, f'\n{self.prog}: error: {message}\n')

    @classmethod
    def _get_encoding(cls):
        _, locale_encoding = locale.getdefaultlocale()

        # Check if the stdout is properly set
        if sys.stdout.encoding is not None:
            # Use the stdout encoding
            return sys.stdout.encoding

        # Fall back to the locale_encoding if stdout encoding is not set
        elif locale_encoding is not None:
            return locale_encoding

        # locales are improperly configured
<<<<<<< HEAD
        return 'ascii'
=======
        return 'ascii'

    def print_help(self, *args, show_all: bool = False, **kwargs):
        """
        Print help message.
        """
        with unittest.mock.patch.object(
            self, 'formatter_class', functools.partial(B2RawTextHelpFormatter, show_all=show_all)
        ):
            super().print_help(*args, **kwargs)


def parse_comma_separated_list(s):
    """
    Parse comma-separated list.
    """
    return [word.strip() for word in s.split(",")]


def parse_millis_from_float_timestamp(s):
    """
    Parse timestamp, e.g. 1367900664 or 1367900664.152
    """
    parsed = arrow.get(float(s))
    if _arrow_version < (1, 0, 0):
        return int(parsed.format("XSSS"))
    else:
        return int(parsed.format("x")[:13])


def parse_range(s):
    """
    Parse optional integer range
    """
    bytes_range = None
    if s is not None:
        bytes_range = s.split(',')
        if len(bytes_range) != 2:
            raise argparse.ArgumentTypeError('the range must have 2 values: start,end')
        bytes_range = (
            int(bytes_range[0]),
            int(bytes_range[1]),
        )

    return bytes_range


def parse_default_retention_period(s):
    unit_part = '(' + ')|('.join(RetentionPeriod.KNOWN_UNITS) + ')'
    m = re.match(r'^(?P<duration>\d+) (?P<unit>%s)$' % (unit_part), s)
    if not m:
        raise argparse.ArgumentTypeError(
            'default retention period must be in the form of "X days|years "'
        )
    return RetentionPeriod(**{m.group('unit'): int(m.group('duration'))})


def wrap_with_argument_type_error(func, translator=str, exc_type=ValueError):
    """
    Wrap function that may raise an exception into a function that raises ArgumentTypeError error.
    """

    @functools.wraps(func)
    def wrapper(*args, **kwargs):
        try:
            return func(*args, **kwargs)
        except exc_type as e:
            raise argparse.ArgumentTypeError(translator(e))

    return wrapper
>>>>>>> a8a16145
<|MERGE_RESOLUTION|>--- conflicted
+++ resolved
@@ -137,9 +137,6 @@
             return locale_encoding
 
         # locales are improperly configured
-<<<<<<< HEAD
-        return 'ascii'
-=======
         return 'ascii'
 
     def print_help(self, *args, show_all: bool = False, **kwargs):
@@ -149,65 +146,4 @@
         with unittest.mock.patch.object(
             self, 'formatter_class', functools.partial(B2RawTextHelpFormatter, show_all=show_all)
         ):
-            super().print_help(*args, **kwargs)
-
-
-def parse_comma_separated_list(s):
-    """
-    Parse comma-separated list.
-    """
-    return [word.strip() for word in s.split(",")]
-
-
-def parse_millis_from_float_timestamp(s):
-    """
-    Parse timestamp, e.g. 1367900664 or 1367900664.152
-    """
-    parsed = arrow.get(float(s))
-    if _arrow_version < (1, 0, 0):
-        return int(parsed.format("XSSS"))
-    else:
-        return int(parsed.format("x")[:13])
-
-
-def parse_range(s):
-    """
-    Parse optional integer range
-    """
-    bytes_range = None
-    if s is not None:
-        bytes_range = s.split(',')
-        if len(bytes_range) != 2:
-            raise argparse.ArgumentTypeError('the range must have 2 values: start,end')
-        bytes_range = (
-            int(bytes_range[0]),
-            int(bytes_range[1]),
-        )
-
-    return bytes_range
-
-
-def parse_default_retention_period(s):
-    unit_part = '(' + ')|('.join(RetentionPeriod.KNOWN_UNITS) + ')'
-    m = re.match(r'^(?P<duration>\d+) (?P<unit>%s)$' % (unit_part), s)
-    if not m:
-        raise argparse.ArgumentTypeError(
-            'default retention period must be in the form of "X days|years "'
-        )
-    return RetentionPeriod(**{m.group('unit'): int(m.group('duration'))})
-
-
-def wrap_with_argument_type_error(func, translator=str, exc_type=ValueError):
-    """
-    Wrap function that may raise an exception into a function that raises ArgumentTypeError error.
-    """
-
-    @functools.wraps(func)
-    def wrapper(*args, **kwargs):
-        try:
-            return func(*args, **kwargs)
-        except exc_type as e:
-            raise argparse.ArgumentTypeError(translator(e))
-
-    return wrapper
->>>>>>> a8a16145
+            super().print_help(*args, **kwargs)