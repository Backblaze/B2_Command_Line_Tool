######################################################################
#
# File: b2/_cli/argcompleters.py
#
# Copyright 2023 Backblaze Inc. All Rights Reserved.
#
# License https://www.backblaze.com/using_b2_code.html
#
######################################################################

<<<<<<< HEAD

def bucket_name_completer(prefix, parsed_args, **kwargs):
    from b2._cli.b2api import _get_b2api_for_profile
    api = _get_b2api_for_profile(getattr(parsed_args, 'profile', None))
    res = [bucket.name for bucket in api.list_buckets(use_cache=True)]
    return res
=======
from b2sdk.v2 import LIST_FILE_NAMES_MAX_LIMIT
from b2sdk.v2.api import B2Api

from b2._cli.b2api import _get_b2api_for_profile
from b2._utils.python_compat import removeprefix
from b2._utils.uri import parse_b2_uri
>>>>>>> a8a16145


def file_name_completer(prefix, parsed_args, **kwargs):
    """
    Completes file names in a bucket.

    To limit delay & cost only lists files returned from by single call to b2_list_file_names
    """
    from itertools import islice

    from b2._cli.b2api import _get_b2api_for_profile
    from b2._cli.const import LIST_FILE_NAMES_MAX_LIMIT

    api = _get_b2api_for_profile(parsed_args.profile)
    bucket = api.get_bucket_by_name(parsed_args.bucketName)
    file_versions = bucket.ls(
        getattr(parsed_args, 'folderName', None) or '',
        latest_only=True,
        recursive=False,
        fetch_count=LIST_FILE_NAMES_MAX_LIMIT,
    )
    return [
        folder_name or file_version.file_name
        for file_version, folder_name in islice(file_versions, LIST_FILE_NAMES_MAX_LIMIT)
    ]


@_with_api
def b2uri_file_completer(api: B2Api, prefix: str, **kwargs):
    """
    Complete B2 URI pointing to a file-like object in a bucket.
    """
    if prefix.startswith('b2://'):
        prefix_without_scheme = removeprefix(prefix, 'b2://')
        if '/' not in prefix_without_scheme:
            return [f"b2://{bucket.name}/" for bucket in api.list_buckets(use_cache=True)]

        b2_uri = parse_b2_uri(prefix)
        bucket = api.get_bucket_by_name(b2_uri.bucket_name)
        file_versions = bucket.ls(
            f"{b2_uri.path}*",
            latest_only=True,
            recursive=True,
            fetch_count=LIST_FILE_NAMES_MAX_LIMIT,
            with_wildcard=True,
        )
        return [
            f"b2://{bucket.name}/{file_version.file_name}"
            for file_version, folder_name in islice(file_versions, LIST_FILE_NAMES_MAX_LIMIT)
            if file_version
        ]
    elif prefix.startswith('b2id://'):
        # listing all files from all buckets is unreasonably expensive
        return ["b2id://"]
    else:
        return [
            "b2://",
            "b2id://",
        ]<|MERGE_RESOLUTION|>--- conflicted
+++ resolved
@@ -8,21 +8,14 @@
 #
 ######################################################################
 
-<<<<<<< HEAD
+from itertools import islice
+
 
 def bucket_name_completer(prefix, parsed_args, **kwargs):
     from b2._cli.b2api import _get_b2api_for_profile
     api = _get_b2api_for_profile(getattr(parsed_args, 'profile', None))
     res = [bucket.name for bucket in api.list_buckets(use_cache=True)]
     return res
-=======
-from b2sdk.v2 import LIST_FILE_NAMES_MAX_LIMIT
-from b2sdk.v2.api import B2Api
-
-from b2._cli.b2api import _get_b2api_for_profile
-from b2._utils.python_compat import removeprefix
-from b2._utils.uri import parse_b2_uri
->>>>>>> a8a16145
 
 
 def file_name_completer(prefix, parsed_args, **kwargs):
@@ -31,10 +24,9 @@
 
     To limit delay & cost only lists files returned from by single call to b2_list_file_names
     """
-    from itertools import islice
+    from b2sdk.v2 import LIST_FILE_NAMES_MAX_LIMIT
 
     from b2._cli.b2api import _get_b2api_for_profile
-    from b2._cli.const import LIST_FILE_NAMES_MAX_LIMIT
 
     api = _get_b2api_for_profile(parsed_args.profile)
     bucket = api.get_bucket_by_name(parsed_args.bucketName)
@@ -50,11 +42,17 @@
     ]
 
 
-@_with_api
-def b2uri_file_completer(api: B2Api, prefix: str, **kwargs):
+def b2uri_file_completer(prefix: str, parsed_args, **kwargs):
     """
     Complete B2 URI pointing to a file-like object in a bucket.
     """
+    from b2sdk.v2 import LIST_FILE_NAMES_MAX_LIMIT
+
+    from b2._cli.b2api import _get_b2api_for_profile
+    from b2._utils.python_compat import removeprefix
+    from b2._utils.uri import parse_b2_uri
+
+    api = _get_b2api_for_profile(getattr(parsed_args, 'profile', None))
     if prefix.startswith('b2://'):
         prefix_without_scheme = removeprefix(prefix, 'b2://')
         if '/' not in prefix_without_scheme:
