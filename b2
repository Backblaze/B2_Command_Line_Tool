--- conflicted
+++ resolved
@@ -913,12 +913,11 @@
     local_file = args[1]
     b2_file = args[2]
 
-<<<<<<< HEAD
     console_tool = ConsoleTool()
     info = console_tool.info
     api = console_tool.get_api()
     bucket = api.get_bucket_by_name(bucket_name)
-=======
+
     # Double check that the file is not too big.
     if 5 * 1000 * 1000 * 1000 < os.path.getsize(local_file):
         print 'ERROR: File is bigger that 5GB:', local_file
@@ -927,10 +926,6 @@
     # Compute the SHA1 of the file being uploaded, if it wasn't provided on the command line.
     if sha1_sum is None:
         sha1_sum = hex_sha1_of_file(local_file)
-
-    info = StoredAccountInfo()
-    bucket_id = get_bucket_id_from_bucket_name(info, bucket_name)
->>>>>>> 0a0c5d0a
 
     # Try 5 times to upload the file.  If one fails, get a different
     # upload URL for the next try.
