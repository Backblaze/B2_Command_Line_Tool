#!/usr/bin/env python
######################################################################
#
# File: b2
#
# Copyright 2015 Backblaze Inc. All Rights Reserved.
#
# License https://www.backblaze.com/using_b2_code.html
#
######################################################################

# Note on #! line: There doesn't seem to be one that works for
# everybody.  Most users of this program are Mac users who use the
# default Python installed in OSX, which is called "python" or
# "python2.7", but not "python2".  So we don't use "python2".

"""
This is a B2 command-line tool.  See the USAGE message for details.
"""

<<<<<<< HEAD
from abc import ABCMeta, abstractmethod
=======
>>>>>>> 8fd529c3
import base64
import datetime
import getpass
import hashlib
import json
import os.path
import sys
import urllib
import urllib2
<<<<<<< HEAD
=======


try:
    from tqdm import tqdm  # displays a nice progress bar
    PROGRESS_BAR_SUPPORT = True
except ImportError:
    PROGRESS_BAR_SUPPORT = False

>>>>>>> 8fd529c3

# To avoid confusion between official Backblaze releases of this tool and
# the versions on Github, we use the convention that the third number is
# odd for Github, and even for Backblaze releases.
VERSION = '0.3.9'

USAGE = """This program provides command-line access to the B2 service.

Usages:

    b2 authorize_account [--dev | --staging | --production] [accountId] [applicationKey]

        Prompts for Backblaze accountID and applicationKey (unless they are given
        on the command line).

        The account ID is a 12-digit hex number that you can get from
        your account page on backblaze.com.

        The application key is a 40-digit hex number that you can get from
        your account page on backblaze.com.

        Stores an account auth token in ~/.b2_account_info

    b2 clear_account

        Erases everything in ~/.b2_account_info

    b2 create_bucket <bucketName> <bucketType>

        Creates a new bucket.  Prints the ID of the bucket created.

    b2 delete_bucket <bucketName>

        Deletes the bucket with the given name.

    b2 delete_file_version <fileName> <fileId>

        Permanently and irrevocably deletes one version of a file.

    b2 download_file_by_id <fileId> <localFileName>

        Downloads the given file, and stores it in the given local file.

    b2 download_file_by_name <bucketName> <fileName> <localFileName>

        Downloads the given file, and stores it in the given local file.

    b2 get_file_info <fileId>

        Prints all of the information about the file, but not its contents.

    b2 hide_file <bucketName> <fileName>

        Uploads a new, hidden, version of the given file.

    b2 list_buckets

        Lists all of the buckets in the current account.

    b2 list_file_names <bucketName> [<startingName>] [<numberToShow>]

        Lists the names of the files in a bucket, starting at the
        given point.

    b2 list_file_versions <bucketName> [<startingName>] [<startingFileId>] [<numberToShow>]

        Lists the names of the files in a bucket, starting at the
        given point.

    b2 ls [--long] [--versions] <bucketName> [<folderName>]

        Using the file naming convention that "/" separates folder
        names from their contents, returns a list of the files
        and folders in a given folder.  If no folder name is given,
        lists all files at the top level.

        The --long option produces very wide multi-column output
        showing the upload date/time, file size, file id, whether it
        is an uploaded file or the hiding of a file, and the file
        name.  Folders don't really exist in B2, so folders are
        shown with "-" in each of the fields other than the name.

        The --version option shows all of versions of each file, not
        just the most recent.

    b2 make_url <fileId>

        Prints an URL that can be used to download the given file, if
        it is public.

    b2 update_bucket <bucketName> <bucketType>

        Updates the bucketType of an existing bucket.  Prints the ID
        of the bucket updated.

    b2 upload_file [--sha1 <sha1sum>] [--contentType <contentType>] [--info <key>=<value>]* <bucketName> <localFilePath> <b2FileName>

        Uploads one file to the given bucket.  Uploads the contents
        of the local file, and assigns the given name to the B2 file.

        By default, upload_file will compute the sha1 checksum of the file
        to be uploaded.  But, you you already have it, you can provide it
        on the command line to save a little time.

        Content type is optional.  If not set, it will be set based on the
        file extension.

        If `tqdm` library is installed, progress bar is displayed on stderr.
        (use pip install tqdm to install it)

        Each fileInfo is of the form "a=b".

    b2 version

        Echos the version number of this program.
"""


## Enums

class BucketType(object):  # TODO: isn't it better to just use the string type instead? What is the benefit in doing it like this?
    ALL_PUBLIC = 'allPublic'
    ALL_PRIVATE = 'allPrivate'


## Exceptions

class B2Error(Exception):
    pass


class DuplicateBucketName(B2Error):
    def __init__(self, bucket_name):
        self.bucket_name = bucket_name
    def __str__(self):
        return 'Bucket name is already in use: %s' % (self.bucket_name,)


class FileAlreadyHidden(B2Error):
    def __init__(self, file_name):
        self.file_name = file_name
    def __str__(self):
        return 'File already hidden: %s' % (self.file_name,)


class NonExistentBucket(B2Error):
    def __init__(self, bucket_name):
        self.bucket_name = bucket_name
    def __str__(self):
        return 'No such bucket: %s' % (self.bucket_name,)


class FileNotPresent(B2Error):
    def __init__(self, file_name):
        self.file_name = file_name
    def __str__(self):
        return 'File not present: %s' % (self.file_name,)


class UnrecognizedBucketType(B2Error):
    def __init__(self, type_):
        self.type_ = type_
    def __str__(self):
        return 'Unrecognized bucket type: %s' % (self.type_,)


## Bucket

class AbstractBucket(object):  # TODO: is all of this class hierarchy useful for anything?
    __metaclass__ = ABCMeta
    def delete_file(self):  # TODO
        pass
    def set_type(self, permissions):  # TODO
        return Bucket()
    def list_file_names(self, start_filename=None, max_entries=None):  # TODO
        return ["foo"]
    def list_file_versions(self, start_filename=None, max_entries=None):  # TODO
        return [FileVersionInfo()]
    def upload_file(self, input_stream, remote_filename, mimeTypeOrNull=None, extra_headers=None):  # TODO
        raise B2Error()
        return FileInfo()
    def hide_file(self, file_name):
        account_info = self.api.account_info
        auth_token = account_info.get_account_auth_token()

        url = url_for_api(account_info, 'b2_hide_file')
        params = {
            'bucketId' : self.id_,
            'fileName' : file_name,
        }
        try:  # TODO: refactor the cloned exception handling
            response = post_json(url, params, auth_token, exit_on_error=False)
        except urllib2.HTTPError as e:
            error_content = e.read()
            try:
                error_dict = json.loads(error_content)
            except ValueError:
                self._display_error(error_content)
            status = error_dict.get('status')
            code = error_dict.get('code')
            if status == 400 and code == "already_hidden":
                raise FileAlreadyHidden(file_name)
            elif status == 400 and code == "no_such_file":
                raise FileNotPresent(file_name)
            raise
        return FileVersionInfoFactory.from_api_response(response)
    def getUploadUrl(self):  # TODO
        raise B2Error()
        return "foo"


class IdOnlyBucket(AbstractBucket):
    def __init__(self, api, id_):
        self.id_ = id_
        self.api = api


class UnknownTypeBucket(IdOnlyBucket):
    def __init__(self, api, id_, name):
        self.name = name
        super(UnknownTypeBucket, self).__init__(api, id_)


class Bucket(UnknownTypeBucket):
    def __init__(self, api, id_, name, type_):
        self.type_ = type_
        super(Bucket, self).__init__(api, id_, name)
    def __repr__(self):
        return 'Bucket<%s,%s,%s>' % (self.name, self.id_, self.type_)


class BucketFactory(object):  # TODO: put it somewhere else or rename it?
    @classmethod
    def from_api_response(cls, api, response):
        return [
            cls.from_api_bucket_dict(api, bucket_dict)
            for bucket_dict in response['buckets']
        ]
    @classmethod
    def from_api_bucket_dict(cls, api, bucket_dict):
        """
            turns this:
            {
                "bucketType": "allPrivate",
                "bucketId": "a4ba6a39d8b6b5fd561f0010",
                "bucketName": "zsdfrtsazsdfafr",
                "accountId": "4aa9865d6f00"
            }
            into a Bucket object
        """
        bucket_name = bucket_dict['bucketName']
        bucket_id = bucket_dict['bucketId']
        type_ = bucket_dict['bucketType']
        if type_ is None:
            raise UnrecognizedBucketType(bucket_dict['bucketType'])
        return Bucket(api, bucket_id, bucket_name, type_)


## DAO

class FileInfo(object):
    pass


class FileVersionInfo(object):
    def __init__(self, id_, file_name, size, upload_timestamp, action):
        self.id_ = id_
        self.file_name = file_name
        self.size = size
        self.upload_timestamp = upload_timestamp
        self.action = action


class FileVersionInfoFactory(object):  # TODO: put it somewhere else or rename it?
    @classmethod
    def from_api_response(cls, file_info_dict):
        """
            turns this:
            {
              "action": "hide",
              "fileId": "4_zBucketName_f103b7ca31313c69c_d20151230_m030117_c001_v0001015_t0000",
              "fileName": "randomdata",
              "size": 0,
              "uploadTimestamp": 1451444477000
            }
            into a FileInfo object
        """
        action = file_info_dict['action']  # "upload" or "hide"
        file_name = file_info_dict['fileName']
        id_ = file_info_dict['fileId']
        size = file_info_dict['size']
        upload_timestamp = file_info_dict['uploadTimestamp']
        return FileVersionInfo(id_, file_name, size, upload_timestamp, action)


## Cache

class AbstractCache(object):
    __metaclass__ = ABCMeta
    @abstractmethod
    def get_bucket_id_or_none_from_bucket_name(self, name):
        pass
    @abstractmethod
    def save_bucket(self, bucket):
        pass
    @abstractmethod
    def set_bucket_name_cache(self, buckets):
        pass
    def _name_id_iterator(self, buckets):
        return ((bucket.name, bucket.id_) for bucket in buckets)


class DummyCache(AbstractCache):
    """ Cache that does nothing """
    def get_bucket_id_or_none_from_bucket_name(self, name):
        return None
    def save_bucket(self, bucket):
        pass
    def set_bucket_name_cache(self, buckets):
        pass


class InMemoryCache(AbstractCache):
    """ Cache that stores the information in memory """
    def __init__(self):
        self.name_id_map = {}
    def get_bucket_id_or_none_from_bucket_name(self, name):
        return self.name_id_map.get(name)
    def save_bucket(self, bucket):
        pass
    def set_bucket_name_cache(self, buckets):
        self.name_id_map = dict(self._name_id_iterator(buckets))


class AuthInfoCache(AbstractCache):
    """ Cache that stores data persistently in StoredAccountInfo """
    def __init__(self, info):
        self.info = info
    def get_bucket_id_or_none_from_bucket_name(self, name):
        return self.info.get_bucket_id_or_none_from_bucket_name(name)
    def save_bucket(self, bucket):
        self.info.save_bucket(bucket)
    def set_bucket_name_cache(self, buckets):
        self.info.refresh_entire_bucket_name_cache(self._name_id_iterator(buckets))


## B2Api

class B2Api(object):
    def __init__(self, account_info=None, cache=None):
        if account_info is None:
            account_info = StoredAccountInfo()
            if cache is None:
                cache = AuthInfoCache(account_info)
        self.account_info = account_info
        if cache is None:
            cache = DummyCache()
        self.cache = cache

    # buckets
    def create_bucket(self, name, type_):
        account_id = self.account_info.get_account_id()
        auth_token = self.account_info.get_account_auth_token()

        url = url_for_api(self.account_info, 'b2_create_bucket')
        params = {
            'accountId' : account_id,
            'bucketName' : name,
            'bucketType' : type_,
            }
        try:
            response = post_json(url, params, auth_token, exit_on_error=False)
        except urllib2.HTTPError as e:
            error_content = e.read()
            try:
                error_dict = json.loads(error_content)
            except ValueError:
                self._display_error(error_content)
            status = error_dict.get('status')
            code = error_dict.get('code')
            if status == 400 and code == "duplicate_bucket_name":
                raise DuplicateBucketName(name)
            raise
        bucket = BucketFactory.from_api_bucket_dict(self, response)
        assert name == bucket.name, 'API created a bucket with different name\
                                     than requested: %s != %s' % (name, bucket.name)
        assert type_ == bucket.type_, 'API created a bucket with different type\
                                     than requested: %s != %s' % (type_, bucket.type_)
        self.cache.save_bucket(bucket)
        return bucket
    def get_bucket_by_id(self, bucket_id):
        return IdOnlyBucket(self, bucket_id)
    def get_bucket_by_name(self, bucket_name):
        """
        Returns the bucket_id for the given bucket_name.

        If we don't already know it from the cache, try fetching it from
        the B2 service.
        """
        # If we can get it from the stored info, do that.
        id_ = self.cache.get_bucket_id_or_none_from_bucket_name(bucket_name)
        if id_ is not None:
            return UnknownTypeBucket(self, id_, bucket_name)

        for bucket in self.list_buckets():
            if bucket.name == bucket_name:
                return bucket
        raise NonExistentBucket(bucket_name)

    def delete_bucket(self, bucket):
        """
        Deletes the bucket remotely.
        For legacy reasons it returns whatever server sends in response,
        but API user should not rely on the response: if it doesn't raise
        an exception, it means that the operation was a success
        """
        account_id = self.account_info.get_account_id()
        auth_token = self.account_info.get_account_auth_token()
        url = url_for_api(self.account_info, 'b2_delete_bucket')
        params = {
            'accountId' : account_id,
            'bucketId' : bucket.id_,
            }
        return post_json(url, params, auth_token)

    def list_buckets(self):
        """
        Calls b2_list_buckets and returns the JSON for *all* buckets.
        """
        account_id = self.account_info.get_account_id()
        auth_token = self.account_info.get_account_auth_token()

        url = url_for_api(self.account_info, 'b2_list_buckets')
        params = {'accountId': account_id}
        response = post_json(url, params, auth_token)

        buckets = BucketFactory.from_api_response(self, response)

        self.cache.set_bucket_name_cache(buckets)
        return buckets

    # delete
    def delete_file_version(self, filename, file_id):
        pass

    # download
    def download_file_by_id(self, file_id, content_handler):
        pass
    def download_file_by_name(self, bucket_name, filename, content_handler):
        pass

    # other
    def make_url(self, file_id):
        """
        returns a download url for given file_id
        """
        #bucket_id = file_id[3:27]
        url = url_for_api(self.account_info, 'b2_download_file_by_id')
        return '%s?fileId=%s' % (url, file_id)
    def get_file_info(self, file_id):
        return FileInfo()
        raise B2Error()


## v0.3.x functions

def message_and_exit(message):
    """Prints a message, and exits with error status.
    """
    print >>sys.stderr, message
    sys.exit(1)


def usage_and_exit():
    """Prints a usage message, and exits with an error status.
    """
    message_and_exit(USAGE)


def decode_sys_argv():
    """
    Returns the command-line arguments as unicode strings, decoding
    whatever format they are in.

    https://stackoverflow.com/questions/846850/read-unicode-characters-from-command-line-arguments-in-python-2-x-on-windows
    """
    encoding = sys.getfilesystemencoding()
    return [arg.decode(encoding) for arg in sys.argv]


class AbstractAccountInfo(object):
    __metaclass__ = ABCMeta
    @abstractmethod
    def get_api_url(self):
        pass
    @abstractmethod
    def get_download_url(self):
        pass


class StoredAccountInfo(AbstractAccountInfo):

    """Manages the file that holds the account ID and stored auth tokens.

    When an instance of this class is created, it reads the account
    info file in the home directory of the user, and remembers the info.

    When any changes are made, they are written out to the file.
    """

    ACCOUNT_AUTH_TOKEN = 'account_auth_token'
    ACCOUNT_ID = 'account_id'
    API_URL = 'api_url'
    BUCKET_NAMES_TO_IDS = 'bucket_names_to_ids'
    BUCKET_UPLOAD_DATA = 'bucket_upload_data'
    BUCKET_UPLOAD_URL = 'bucket_upload_url'
    BUCKET_UPLOAD_AUTH_TOKEN = 'bucket_upload_auth_token'
    DOWNLOAD_URL = 'download_url'

    def __init__(self):
        self.filename = os.path.expanduser('~/.b2_account_info')
        self.data = self._try_to_read_file()
        if self.BUCKET_UPLOAD_DATA not in self.data:
            self.data[self.BUCKET_UPLOAD_DATA] = {}
        if self.BUCKET_NAMES_TO_IDS not in self.data:
            self.data[self.BUCKET_NAMES_TO_IDS] = {}

    def clear(self):
        """Removes all stored information.
        """
        self.data = {}
        self._write_file()


    def _try_to_read_file(self):
        try:
            with open(self.filename, 'rb') as f:
                return json.loads(f.read())
        except Exception as e:
            return {}

    def get_account_id(self):
        return self._get_account_info_or_exit(self.ACCOUNT_ID)

    def get_account_auth_token(self):
        return self._get_account_info_or_exit(self.ACCOUNT_AUTH_TOKEN)

    def get_api_url(self):
        return self._get_account_info_or_exit(self.API_URL)

    def get_download_url(self):
        return self._get_account_info_or_exit(self.DOWNLOAD_URL)

    def _get_account_info_or_exit(self, key):
        """Returns the named field from the account data, or errors and exits.
        """
        result = self.data.get(key)
        if result is None:
            message_and_exit('ERROR: No account.  Use: b2 authorize_account')
        return result

    def set_account_id_and_auth_token(self, account_id, auth_token, api_url, download_url):
        self.data[self.ACCOUNT_ID] = account_id
        self.data[self.ACCOUNT_AUTH_TOKEN] = auth_token
        self.data[self.API_URL] = api_url
        self.data[self.DOWNLOAD_URL] = download_url
        self._write_file()

    def set_bucket_upload_data(self, bucket_id, upload_url, upload_auth_token):
        self.data[self.BUCKET_UPLOAD_DATA][bucket_id] = {self.BUCKET_UPLOAD_URL : upload_url, self.BUCKET_UPLOAD_AUTH_TOKEN : upload_auth_token}
        self._write_file()

    def get_bucket_upload_data(self, bucket_id):
        return self.data[self.BUCKET_UPLOAD_DATA].get(bucket_id)

    def clear_bucket_upload_data(self, bucket_id):
        upload_data = self.data[self.BUCKET_UPLOAD_DATA]
        if bucket_id in upload_data:
            del upload_data[bucket_id]

    def save_bucket(self, bucket):
        names_to_ids = self.data[self.BUCKET_NAMES_TO_IDS]
        if names_to_ids.get(bucket.name) != bucket.id_:
            names_to_ids[bucket.name] = bucket.id_
            self._write_file()

    def refresh_entire_bucket_name_cache(self, name_id_iterable):
        names_to_ids = self.data[self.BUCKET_NAMES_TO_IDS]
        new_cache = dict(name_id_iterable)
        if names_to_ids != new_cache:
            self.data[self.BUCKET_NAMES_TO_IDS] = new_cache
            self._write_file()

    def remove_bucket_name(self, bucket_name):
        names_to_ids = self.data[self.BUCKET_NAMES_TO_IDS]
        if bucket_name in names_to_ids:
            del names_to_ids[bucket_name]
        self._write_file()

    def get_bucket_id_or_none_from_bucket_name(self, bucket_name):
        names_to_ids = self.data[self.BUCKET_NAMES_TO_IDS]
        return names_to_ids.get(bucket_name)

    def _write_file(self):
        flags = os.O_WRONLY | os.O_CREAT | os.O_TRUNC
        if os.name == 'nt':
            flags |= os.O_BINARY
        with os.fdopen(os.open(self.filename, flags, 0600), 'wb') as f:
            json.dump(self.data, f, indent=4, sort_keys=True)


def report_http_error_and_exit(e, url, data, headers):
    print 'Error returned from server:'
    print
    print 'URL:', url
    print 'Params:', data
    print 'Headers:', headers
    print
    print e.read()
    sys.exit(1)


class OpenUrl(object):
    """
    Context manager that handles an open urllib2.Request, and provides
    the file-like object that is the response.
    """

    def __init__(self, url, data, headers, exit_on_error=True):
        self.url = url
        self.data = data
        self.headers = headers
        self.file = None
        self.exit_on_error = exit_on_error

    def __enter__(self):
        try:
            request = urllib2.Request(self.url, self.data, self.headers)
            self.file = urllib2.urlopen(request)
            return self.file
        except urllib2.HTTPError as e:
            if self.exit_on_error:
                report_http_error_and_exit(e, self.url, self.data, self.headers)
            else:
                raise e

    def __exit__(self, exception_type, exception, traceback):
        if self.file is not None:
            self.file.close()


def post_json(url, params, auth_token=None, exit_on_error=True):
    """Coverts params to JSON and posts them to the given URL.

    Returns the resulting JSON, decoded into a dict.
    """
    data = json.dumps(params)
    headers = {}
    if auth_token is not None:
        headers['Authorization'] = auth_token
    with OpenUrl(url, data, headers, exit_on_error) as f:
        json_text = f.read()
        return json.loads(json_text)


class StreamWithProgress(PROGRESS_BAR_SUPPORT and tqdm or object):  # this keeps pyflakes calm, unlike tqdm=object
    def __init__(self, stream, *args, **kwargs):
        self.stream = stream
        kwargs.update(
            {
                'unit': 'B',
                'unit_scale': True,
                'leave': True,
                'miniters': 1,
            }
        )
        super(StreamWithProgress, self).__init__(*args, **kwargs)

    def __enter__(self):
        super(StreamWithProgress, self).__enter__()
        self.stream.__enter__()
        return self

    def __exit__(self, exc_type, exc_value, traceback):
        return any(
            (
                super(StreamWithProgress, self).__exit__(exc_type, exc_value, traceback),
                self.stream.__exit__(exc_type, exc_value, traceback),
            )
        )

    def read(self, size):
        data = self.stream.read(size)
        self.update(len(data))
        return data

    def write(self, data):
        self.stream.write(data)
        self.update(len(data))


def post_file(url, headers, file_path, exit_on_error=True, progress_bar=False):
    """
    Posts the contents of the local file to the given URL.
    """
    if 'Content-Length' not in headers:
        headers['Content-Length'] = str(os.path.getsize(file_path))
    stream = open(file_path, 'rb')
    if PROGRESS_BAR_SUPPORT and progress_bar:
        stream = StreamWithProgress(stream, desc=file_path, total=int(headers['Content-Length']))
    with stream as data_file:
        with OpenUrl(url, data_file, headers, exit_on_error) as response_file:
            json_text = response_file.read()
            return json.loads(json_text)


def clear_account(args):
    if len(args) != 0:
        usage_and_exit()
    info = StoredAccountInfo()
    info.clear()


def url_for_api(info, api_name):
    if api_name in ['b2_download_file_by_id']:
        base = info.get_download_url()
    else:
        base = info.get_api_url()
    return base + '/b2api/v1/' + api_name


def b2_url_encode(s):
    """URL-encodes a unicode string to be sent to B2 in an HTTP header.
    """
    return urllib.quote(s.encode('utf-8'))


def b2_url_decode(s):
    """Decodes a Unicode string returned from B2 in an HTTP header.

    Returns a Python unicode string.
    """
    # Use str() to make sure that the input to unquote is a str, not
    # unicode, which ensures that the result is a str, which allows
    # the decoding to work properly.
    return urllib.unquote_plus(str(s)).decode('utf-8')


def authorize_account(args):

    auth_urls = {'--production':'https://api.backblaze.com','--dev':'http://api.test.blaze:8180','--staging':'https://api.backblaze.net'}

    option = '--production'
    url = auth_urls[option]
    while 0 < len(args) and args[0][0] == '-':
        option = args[0]
        args = args[1:]
        if option in auth_urls:
            url = auth_urls[option]
            break
        else:
            print 'ERROR: unknown option', option
            usage_and_exit()

    print 'Using %s' % url

    if 2 < len(args):
        usage_and_exit()
    if 0 < len(args):
        accountId = args[0]
    else:
        accountId = raw_input('Backblaze account ID: ')

    if 1 < len(args):
        applicationKey = args[1]
    else:
        applicationKey = getpass.getpass('Backblaze application key: ')

    url += '/b2api/v1/b2_authorize_account'

    auth = 'Basic '+ base64.b64encode('%s:%s' % (accountId, applicationKey))
    response = post_json(url, {}, auth)

    info = StoredAccountInfo()
    info.clear()
    info.set_account_id_and_auth_token(
        response['accountId'],
        response['authorizationToken'],
        response['apiUrl'],
        response['downloadUrl']
        )


def update_bucket(args):
    if len(args) != 2:
        usage_and_exit()

    info = StoredAccountInfo()
    bucket_name = args[0]
    bucket_type = args[1]

    console_tool = ConsoleTool()
    info = console_tool.info
    api = console_tool.api
    account_id = info.get_account_id()
    bucket = api.get_bucket_by_name(bucket_name)
    auth_token = info.get_account_auth_token()

    url = url_for_api(info, 'b2_update_bucket')
    params = {
        'accountId' : account_id,
        'bucketId' : bucket.id_,
        'bucketType' : bucket_type
    }
    response = post_json(url, params, auth_token)

    print json.dumps(response, indent=4, sort_keys=True)

def list_file_names(args):

    if len(args) < 1 or 3 < len(args):
        usage_and_exit()

    bucket_name = args[0]
    if 2 <= len(args):
        firstFileName = args[1]
    else:
        firstFileName = None
    if 3 <= len(args):
        count = int(args[2])
    else:
        count = 100

    console_tool = ConsoleTool()
    info = console_tool.info
    api = console_tool.api
    bucket = api.get_bucket_by_name(bucket_name)
    auth_token = info.get_account_auth_token()

    url = url_for_api(info, 'b2_list_file_names')
    params = {
        'bucketId' : bucket.id_,
        'startFileName' : firstFileName,
        'maxFileCount' : count
    }
    response = post_json(url, params, auth_token)

    print json.dumps(response, indent=2, sort_keys=True)

def list_file_versions(args):

    if len(args) < 1 or 4 < len(args):
        usage_and_exit()

    bucket_name = args[0]
    if 2 <= len(args):
        firstFileName = args[1]
    else:
        firstFileName = None
    if 3 <= len(args):
        firstFileId = args[2]
    else:
        firstFileId = None
    if 4 <= len(args):
        count = int(args[3])
    else:
        count = 100

    console_tool = ConsoleTool()
    info = console_tool.info
    api = console_tool.api
    bucket = api.get_bucket_by_name(bucket_name)
    auth_token = info.get_account_auth_token()

    url = url_for_api(info, 'b2_list_file_versions')
    params = {
        'bucketId' : bucket.id_,
        'startFileName' : firstFileName,
        'startFileId' : firstFileId,
        'maxFileCount' : count
    }
    response = post_json(url, params, auth_token)

    print json.dumps(response, indent=2, sort_keys=True)


def ensure_upload_data(bucket_id, info):
    """
    Makes sure that we have an upload URL and auth token for the given bucket and
    returns it.
    """
    upload_data = info.get_bucket_upload_data(bucket_id)
    if upload_data is None:
        print 'Getting upload URL...'
        auth_token = info.get_account_auth_token()
        url = url_for_api(info, 'b2_get_upload_url')
        params = { 'bucketId' : bucket_id }
        response = post_json(url, params, auth_token)
        upload_url = response['uploadUrl']
        upload_auth_token = response['authorizationToken']
        info.set_bucket_upload_data(bucket_id, upload_url, upload_auth_token)
        upload_data = info.get_bucket_upload_data(bucket_id)
    return upload_data


def get_file_info(args):
    if len(args) != 1:
        usage_and_exit()
    file_id = args[0]
    bucket_id = file_id[3:27]

    info = StoredAccountInfo()
    auth_token = info.get_account_auth_token()

    url = url_for_api(info, 'b2_get_file_info')
    params = { 'fileId' : file_id }
    response = post_json(url, params, auth_token)

    print json.dumps(response, indent=2, sort_keys=True)

def delete_file_version(args):
    if len(args) != 2:
        usage_and_exit()
    file_name = args[0]
    file_id = args[1]

    info = StoredAccountInfo()
    auth_token = info.get_account_auth_token()

    url = url_for_api(info, 'b2_delete_file_version')
    params = { 'fileName' : file_name, 'fileId' : file_id }
    response = post_json(url, params, auth_token)

    print json.dumps(response, indent=2, sort_keys=True)

def hex_sha1_of_file(path):
    with open(path, 'rb') as f:
        block_size = 1024 * 1024
        digest = hashlib.sha1()
        while True:
            data = f.read(block_size)
            if len(data) == 0:
                break
            digest.update(data)
        return digest.hexdigest()


def parse_file_info(item, file_infos):
    parts = item.split('=')
    if len(parts) != 2:
        print >>sys.stdout, 'ERROR: bad file info:', item
        sys.exit(1)
    file_infos[parts[0]] = parts[1]


def upload_file(args):

    content_type = 'b2/x-auto'
    file_infos = {}
    sha1_sum = None

    while 0 < len(args) and args[0][0] == '-':
        option = args[0]
        if option == '--sha1':
            if len(args) < 2:
                usage_and_exit()
            sha1_sum = args[1]
            args = args[2:]
        elif option == '--contentType':
            if len(args) < 2:
                usage_and_exit()
            content_type = args[1]
            args = args[2:]
        elif option == '--info':
            if len(args) < 2:
                usage_and_exit()
            parse_file_info(args[1], file_infos)
            args = args[2:]
        else:
            usage_and_exit()

    if len(args) != 3:
        usage_and_exit()
    bucket_name = args[0]
    local_file = args[1]
    b2_file = args[2]

    console_tool = ConsoleTool()
    info = console_tool.info
    api = console_tool.api
    bucket = api.get_bucket_by_name(bucket_name)

    # Double check that the file is not too big.
    if 5 * 1000 * 1000 * 1000 < os.path.getsize(local_file):
        print 'ERROR: File is bigger that 5GB:', local_file
        sys.exit(1)

    # Compute the SHA1 of the file being uploaded, if it wasn't provided on the command line.
    if sha1_sum is None:
        sha1_sum = hex_sha1_of_file(local_file)

    # Try 5 times to upload the file.  If one fails, get a different
    # upload URL for the next try.
    for i in xrange(5):
        bucket_upload_data = ensure_upload_data(bucket.id_, info)
        url = bucket_upload_data[StoredAccountInfo.BUCKET_UPLOAD_URL]

        headers = {
            'Authorization': bucket_upload_data[StoredAccountInfo.BUCKET_UPLOAD_AUTH_TOKEN],
            'X-Bz-File-Name': b2_url_encode(b2_file),
            'Content-Type': content_type,
            'X-Bz-Content-Sha1': sha1_sum
            }
        for (k, v) in file_infos.iteritems():
            headers['X-Bz-Info-' + k] = b2_url_encode(v)

        try:
            response = post_file(url, headers, local_file, exit_on_error=False, progress_bar=True)
            print json.dumps(response, indent=4, sort_keys=True)
            if 'fileId' in response:
                print "URL by file name: " + info.get_download_url() + "/file/" + bucket_name + "/" + b2_file
                print "URL by fileId: " + info.get_download_url() + "/b2api/v1/b2_download_file_by_id?fileId=" + response['fileId']
            return
        except urllib2.HTTPError as e:
            if 500 <= e.code and e.code < 600:
                info.clear_bucket_upload_data(bucket.id_)
            else:
                report_http_error_and_exit(e, url, None, headers)

    print 'FAILED to upload after 5 tries'
    sys.exit(1)


def download_file_from_url(url, request_body, encoded_headers, local_file_name, progress_bar=False):
    with OpenUrl(url, request_body, encoded_headers) as response:
        info = response.info()
        file_size = int(info['content-length'])
        file_sha1 = info['x-bz-content-sha1']
        print 'File name:   ', info['x-bz-file-name']
        print 'File size:   ', file_size
        print 'Content type:', info['content-type']
        print 'Content sha1:', file_sha1
        for name in info:
            if name.startswith('x-bz-info-'):
                print 'INFO', name[10:] + ':', info[name]
        block_size = 4096
        digest = hashlib.sha1()
        bytes_read = 0

        stream = open(local_file_name, 'wb')
        if PROGRESS_BAR_SUPPORT and progress_bar:
            stream = StreamWithProgress(stream, desc=local_file_name, total=file_size)
        with stream as f:
            while True:
                data = response.read(block_size)
                if len(data) == 0:
                    break
                f.write(data)
                digest.update(data)
                bytes_read += len(data)
        if bytes_read != int(info['content-length']):
            print 'ERROR: only %d of %d bytes read' % (bytes_read, file_size)
        if digest.hexdigest() != file_sha1:
            print 'ERROR: sha1 checksum mismatch -- bad data'
        print 'checksum matches'


def download_file_by_id(args):
    if len(args) != 2:
        usage_and_exit()

    file_id = args[0]
    local_file_name = args[1]

    info = StoredAccountInfo()
    auth_token = info.get_account_auth_token()

    url = url_for_api(info, 'b2_download_file_by_id')
    headers = { 'Authorization' : auth_token }
    params = { 'fileId' : file_id }

    request_body = json.dumps(params)

    download_file_from_url(url, request_body, headers, local_file_name, progress_bar=True)


def download_file_by_name(args):
    if len(args) != 3:
        usage_and_exit()

    bucket_name = args[0]
    file_name = args[1]
    local_file_name = args[2]

    info = StoredAccountInfo()
    auth_token = info.get_account_auth_token()

    url = info.get_download_url() + '/file/' + b2_url_encode(bucket_name) + '/' + b2_url_encode(file_name)
    headers = { 'Authorization' : auth_token }

    download_file_from_url(url, None, headers, local_file_name, progress_bar=True)


def print_ls_entry(is_long, is_folder, name, file):
    # if not long, it's easy
    if not is_long:
        print name
    else:
        # order is file_id, action, date, time, size, name
        format = '%83s  %6s  %10s  %8s  %9d  %s'
        if is_folder:
            print format % ('-', '-', '-', '-', 0, name)
        else:
            file_id = file['fileId']
            action = file['action']
            dt = datetime.datetime.utcfromtimestamp(file['uploadTimestamp'] / 1000)
            date_str = dt.strftime('%Y-%m-%d')
            time_str = dt.strftime('%H:%M:%S')
            size = file['size']
            print format % (file_id, action, date_str, time_str, size, name)

def ls(args):
    # Parse arguments
    long_format = False
    show_versions = False
    while len(args) != 0 and args[0][0] == '-':
        option = args[0]
        args = args[1:]
        if option == '--long':
            long_format = True
        elif option == '--versions':
            show_versions = True
        else:
            print 'Unknown option:', option
            usage_and_exit()
    if len(args) < 1 or 2 < len(args):
        usage_and_exit()
    bucket_name = args[0]
    if len(args) == 1:
        prefix = ""
    else:
        prefix = args[1]
        if not prefix.endswith('/'):
            prefix += '/'

    console_tool = ConsoleTool()
    info = console_tool.info
    api = console_tool.api
    bucket = api.get_bucket_by_name(bucket_name)
    auth_token = info.get_account_auth_token()

    # Loop until all files in the named directory have been listed.
    # The starting point of the first list_file_names request is the
    # prefix we're looking for.  The prefix ends with '/', which is
    # now allowed for file names, so no file name will match exactly,
    # but the first one after that point is the first file in that
    # "folder".   If the first search doesn't produce enough results,
    # then we keep callig list_file_names until we get all of the
    # names in this "folder".
    current_dir = None
    if show_versions:
        api_name = 'b2_list_file_versions'
    else:
        api_name = 'b2_list_file_names'
    start_file_name = prefix
    start_file_id = None
    while True:
        url = url_for_api(info, api_name)
        params = {
            'bucketId' : bucket.id_,
            'startFileName' : start_file_name
            }
        if start_file_id is not None:
            params['startFileId'] = start_file_id
        response = post_json(url, params, auth_token)
        for file in response['files']:
            name = file['fileName']
            if not name.startswith(prefix):
                # We're past the files we care about
                return
            after_prefix = name[len(prefix):]
            if '/' not in after_prefix:
                # This is not a folder, so we'll print it out and
                # continue on.
                file_id = file['fileId']
                size = file['size']
                print_ls_entry(long_format, False, name, file)
                current_dir = None
            else:
                # This is a folder.  If it's different than the folder
                # we're already in, then we can print it.  This check
                # is needed, because all of the files in the folder
                # will be in the list.
                folder_with_slash = after_prefix.split('/')[0] + '/'
                if folder_with_slash != current_dir:
                    folder_name = prefix + folder_with_slash
                    print_ls_entry(long_format, True, folder_name, file)
                    current_dir = folder_with_slash
        if response['nextFileName'] is None:
            # The response says there are no more files in the bucket,
            # so we can stop.
            return

        # Now we need to set up the next search.  The response from
        # B2 has the starting point to continue with the next file,
        # but if we're in the middle of a "folder", we can skip ahead
        # to the end of the folder.  The character after '/' is '0',
        # so we'll replace the '/' with a '0' and start there.
        if current_dir is None:
            start_file_name = response.get('nextFileName')
            start_file_id = response.get('nextFileId')
        else:
            start_file_name = max(
                response['nextFileName'],
                prefix + current_dir[:-1] + '0'
                )

class ConsoleTool(object):
    def __init__(self):
        info = StoredAccountInfo()
        self.api = B2Api(info, AuthInfoCache(info))

    def create_bucket(self, args):
        if len(args) != 2:
            usage_and_exit()
        bucket_name = args[0]
        bucket_type = args[1]

        print self.api.create_bucket(bucket_name, bucket_type).id_

    def delete_bucket(self, args):
        if len(args) != 1:
            usage_and_exit()
        bucket_name = args[0]

        bucket = self.api.get_bucket_by_name(bucket_name)
        response = self.api.delete_bucket(bucket)

        print json.dumps(response, indent=4, sort_keys=True)

    def list_buckets(self, args):
        if len(args) != 0:
            usage_and_exit()

        for b in self.api.list_buckets():
            print '%s  %-10s  %s' % (b.id_, b.type_, b.name)

    def hide_file(self, args):
        if len(args) != 2:
            usage_and_exit()
        bucket_name = args[0]
        file_name = args[1]

        bucket = self.api.get_bucket_by_name(bucket_name)
        file_info = bucket.hide_file(file_name)

        response = {
            "fileId": file_info.id_,
            "fileName": file_info.file_name,
            "size": file_info.size,
            "uploadTimestamp": file_info.upload_timestamp,
            "action": file_info.action,
        }
        print json.dumps(response, indent=2, sort_keys=True)

    def make_url(self, args):
        if len(args) != 1:
            usage_and_exit()

        file_id = args[0]

        print self.api.make_url(file_id)

    @property
    def info(self):  # TODO: this is only temporary, remove it
        return self.api.account_info


def main():
    if len(sys.argv) < 2:
        usage_and_exit()

    decoded_argv = decode_sys_argv()

    action = decoded_argv[1]
    args = decoded_argv[2:]

    ct = ConsoleTool()
    try:
        if action == 'authorize_account':
            authorize_account(args)
        elif action == 'clear_account':
            clear_account(args)
        elif action == 'create_bucket':
            ct.create_bucket(args)
        elif action == 'delete_bucket':
            ct.delete_bucket(args)
        elif action == 'delete_file_version':
            delete_file_version(args)
        elif action == 'download_file_by_id':
            download_file_by_id(args)
        elif action == 'download_file_by_name':
            download_file_by_name(args)
        elif action == 'get_file_info':
            get_file_info(args)
        elif action == 'hide_file':
            ct.hide_file(args)
        elif action == 'list_buckets':
            ct.list_buckets(args)
        elif action == 'list_file_names':
            list_file_names(args)
        elif action == 'list_file_versions':
            list_file_versions(args)
        elif action == 'ls':
            ls(args)
        elif action == 'make_url':
            ct.make_url(args)
        elif action == 'update_bucket':
            update_bucket(args)
        elif action == 'upload_file':
            upload_file(args)
        elif action == 'version':
            print 'b2 command line tool, version', VERSION
        else:
            usage_and_exit()
    except B2Error as e:  # TODO: put it somewhere else (decorator of AbstractConsoleCommand.handle()?)
        print e
        sys.exit(1)

if __name__ == '__main__':
    main()<|MERGE_RESOLUTION|>--- conflicted
+++ resolved
@@ -18,10 +18,7 @@
 This is a B2 command-line tool.  See the USAGE message for details.
 """
 
-<<<<<<< HEAD
 from abc import ABCMeta, abstractmethod
-=======
->>>>>>> 8fd529c3
 import base64
 import datetime
 import getpass
@@ -31,8 +28,6 @@
 import sys
 import urllib
 import urllib2
-<<<<<<< HEAD
-=======
 
 
 try:
@@ -41,7 +36,6 @@
 except ImportError:
     PROGRESS_BAR_SUPPORT = False
 
->>>>>>> 8fd529c3
 
 # To avoid confusion between official Backblaze releases of this tool and
 # the versions on Github, we use the convention that the third number is
