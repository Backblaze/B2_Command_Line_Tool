######################################################################
#
# File: b2/console_tool.py
#
# Copyright 2019 Backblaze Inc. All Rights Reserved.
#
# License https://www.backblaze.com/using_b2_code.html
#
######################################################################

import argparse
import datetime
import functools
import getpass
import json
import locale
import logging
import logging.config
import os
import platform
import signal
import sys
import time

from class_registry import ClassRegistry

from b2sdk.account_info.sqlite_account_info import (
    B2_ACCOUNT_INFO_ENV_VAR, B2_ACCOUNT_INFO_DEFAULT_FILE
)
from b2sdk.progress import make_progress_listener
from b2sdk.raw_api import MetadataDirectiveMode, SRC_LAST_MODIFIED_MILLIS
from b2sdk.version import VERSION as b2sdk_version
from b2sdk.v1 import (
    parse_sync_folder,
    AuthInfoCache,
    B2Api,
    B2Http,
    B2RawApi,
    Synchronizer,
    SyncReport,
    NewerFileSyncMode,
    CompareVersionMode,
    KeepOrDeleteMode,
    DownloadDestLocalFile,
    FileVersionInfo,
    SqliteAccountInfo,
    ScanPoliciesManager,
    DEFAULT_SCAN_MANAGER,
)
from b2sdk.v1.exception import B2Error, BadFileInfo, MissingAccountData
from b2.arg_parser import ArgumentParser, parse_comma_separated_list, \
    parse_millis_from_float_timestamp, parse_range
from b2.json_encoder import B2CliJsonEncoder
from b2.version import VERSION

logger = logging.getLogger(__name__)

SEPARATOR = '=' * 40

# Optional Env variable to use for getting account info while authorizing
B2_APPLICATION_KEY_ID_ENV_VAR = 'B2_APPLICATION_KEY_ID'
B2_APPLICATION_KEY_ENV_VAR = 'B2_APPLICATION_KEY'
# Optional Env variable to use for adding custom string to the User Agent
B2_USER_AGENT_APPEND_ENV_VAR = 'B2_USER_AGENT_APPEND'
B2_ENVIRONMENT_ENV_VAR = 'B2_ENVIRONMENT'

# Enable to get 0.* behavior in the command-line tool.
# Disable for 1.* behavior.
VERSION_0_COMPATIBILITY = False

# The name of an executable entry point
NAME = os.path.basename(sys.argv[0])
if NAME.endswith('.py'):
    NAME = 'b2'

# Strings available to use when formatting doc strings.
DOC_STRING_DATA = dict(
    NAME=NAME,
    B2_ACCOUNT_INFO_ENV_VAR=B2_ACCOUNT_INFO_ENV_VAR,
    B2_ACCOUNT_INFO_DEFAULT_FILE=B2_ACCOUNT_INFO_DEFAULT_FILE,
    B2_APPLICATION_KEY_ID_ENV_VAR=B2_APPLICATION_KEY_ID_ENV_VAR,
    B2_APPLICATION_KEY_ENV_VAR=B2_APPLICATION_KEY_ENV_VAR,
    B2_USER_AGENT_APPEND_ENV_VAR=B2_USER_AGENT_APPEND_ENV_VAR,
    B2_ENVIRONMENT_ENV_VAR=B2_ENVIRONMENT_ENV_VAR
)


def current_time_millis():
    """
    File times are in integer milliseconds, to avoid roundoff errors.
    """
    return int(round(time.time() * 1000))


def local_path_to_b2_path(path):
    """
    Ensures that the separator in the path is '/', not '\'.

    :param path: A path from the local file system
    :return: A path that uses '/' as the separator.
    """
    return path.replace(os.path.sep, '/')


def keyboard_interrupt_handler(signum, frame):
    raise KeyboardInterrupt()


def mixed_case_to_hyphens(s):
    return s[0].lower() + ''.join(
        c if c.islower() or c.isdigit() else '-' + c.lower() for c in s[1:]
    )


def apply_or_none(fcn, value):
    """
    If the value is None, return None, otherwise return the result of applying the function to it.
    """
    if value is None:
        return None
    else:
        return fcn(value)


class Command(object):
    # Set to True for commands that receive sensitive information in arguments
    FORBID_LOGGING_ARGUMENTS = False

    # The registry for the subcommands, should be reinitialized  in subclass
    subcommands_registry = None

    # set to False for commands not requiring b2 authentication
    REQUIRES_AUTH = True

    def __init__(self, console_tool):
        self.console_tool = console_tool
        self.api = console_tool.api
        self.stdout = console_tool.stdout
        self.stderr = console_tool.stderr

    @classmethod
    def name_and_alias(cls):
        name = mixed_case_to_hyphens(cls.__name__)
        alias = None
        if '-' in name:
            alias = name.replace('-', '_')
        return name, alias

    @classmethod
    def register_subcommand(cls, command_class):
        assert cls.subcommands_registry is not None, 'Initialize the registry class'
        name, alias = command_class.name_and_alias()
        decorator = cls.subcommands_registry.register(key=name)(command_class)
        # Register alias if present
        if alias is not None:
            cls.subcommands_registry[alias] = command_class
        return decorator

    @classmethod
    def get_parser(cls, subparsers=None, parents=None, for_docs=False):
        if parents is None:
            parents = []

        description = cls.__doc__.format(**DOC_STRING_DATA)

        if subparsers is None:
            name, _ = cls.name_and_alias()
            parser = ArgumentParser(
                prog=name,
                description=description,
                parents=parents,
                for_docs=for_docs,
            )
        else:
            name, alias = cls.name_and_alias()
            parser = subparsers.add_parser(
                name,
                description=description,
                parents=parents,
                aliases=[alias] if alias is not None and not for_docs else (),
                for_docs=for_docs,
            )

        cls._setup_parser(parser)

        if cls.subcommands_registry:
            if not parents:
                common_parser = ArgumentParser(add_help=False)
                common_parser.add_argument(
                    '--debugLogs', action='store_true', help=argparse.SUPPRESS
                )
                common_parser.add_argument('--verbose', action='store_true', help=argparse.SUPPRESS)
                common_parser.add_argument('--logConfig', help=argparse.SUPPRESS)
                parents = [common_parser]

            subparsers = parser.add_subparsers(prog=parser.prog, title='usages', dest='command')
            subparsers.required = True
            for subcommand in cls.subcommands_registry.values():
                subcommand.get_parser(subparsers=subparsers, parents=parents, for_docs=for_docs)

        return parser

    def run(self, args):
        pass

    @classmethod
    def _setup_parser(cls, parser):
        pass

    @classmethod
    def _parse_file_infos(cls, args_info):
        file_infos = {}
        for info in args_info:
            parts = info.split('=', 1)
            if len(parts) == 1:
                raise BadFileInfo(info)
            file_infos[parts[0]] = parts[1]
        return file_infos

    def _print(self, *args):
        self._print_helper(self.stdout, self.stdout.encoding, 'stdout', *args)

    def _print_json(self, data):
        self._print(json.dumps(data, indent=4, sort_keys=True, cls=B2CliJsonEncoder))

    def _print_stderr(self, *args, **kwargs):
        self._print_helper(self.stderr, self.stderr.encoding, 'stderr', *args)

    def _print_helper(self, descriptor, descriptor_encoding, descriptor_name, *args):
        try:
            descriptor.write(' '.join(args))
        except UnicodeEncodeError:
            sys.stderr.write(
                "\nWARNING: Unable to print unicode.  Encoding for %s is: '%s'\n" % (
                    descriptor_name,
                    descriptor_encoding,
                )
            )
            sys.stderr.write("Trying to print: %s\n" % (repr(args),))
            args = [arg.encode('ascii', 'backslashreplace').decode() for arg in args]
            descriptor.write(' '.join(args))
        descriptor.write('\n')

    def __str__(self):
        return '%s.%s' % (self.__class__.__module__, self.__class__.__name__)


class B2(Command):
    """
    This program provides command-line access to the B2 service.

<<<<<<< HEAD
    There are two flows of authorization:
    * call {NAME} authorize-account and have the credentials cached in sqlite
    * set {B2_APPLICATION_KEY_ID_ENV_VAR} and {B2_APPLICATION_KEY_ENV_VAR} environment
      variables when running this program

    The environment variable {B2_ACCOUNT_INFO_ENV_VAR} specifies the sqlite
=======
    The environment variable ``{B2_ACCOUNT_INFO_ENV_VAR}`` specifies the sqlite
>>>>>>> 7a6dcb34
    file to use for caching authentication information.
    The default file to use is: ``{B2_ACCOUNT_INFO_DEFAULT_FILE}``

    For more details on one command:

    .. code-block::

        {NAME} <command> --help

    When authorizing with application keys, this tool requires that the key
    have the ``listBuckets`` capability so that it can take the bucket names
    you provide on the command line and translate them into bucket IDs for the
    B2 Storage service.  Each different command may required additional
    capabilities.  You can find the details for each command in the help for
    that command.

    A string provided via an optional environment variable ``{B2_USER_AGENT_APPEND_ENV_VAR}``
    will be appended to the User-Agent.
    """

    REQUIRES_AUTH = False

    subcommands_registry = ClassRegistry()

    @classmethod
    def name_and_alias(cls):
        return NAME, None

    def run(self, args):
        return self.subcommands_registry.get_class(args.command)


@B2.register_subcommand
class AuthorizeAccount(Command):
    """
    Prompts for Backblaze ``applicationKeyId`` and ``applicationKey`` (unless they are given
    on the command line).

    You can authorize with either the master application key or
    a normal application key.

    To use the master application key, provide the application key ID and
    application key from the ``B2 Cloud Storage Buckets`` page on
    the web site: https://secure.backblaze.com/b2_buckets.htm

    To use a normal application key, created with the ``create-key``
    command or on the web site, provide the application key ID
    and the application key itself.

    You can also optionally provide application key ID and application key
    using environment variables ``{B2_APPLICATION_KEY_ID_ENV_VAR}`` and
    ``{B2_APPLICATION_KEY_ENV_VAR}`` respectively.

    Stores an account auth token in ``{B2_ACCOUNT_INFO_DEFAULT_FILE}`` by default,
    or the file specified by the ``{B2_ACCOUNT_INFO_ENV_VAR}`` environment variable.

    Requires capability:

    - **listBuckets**
    """

    FORBID_LOGGING_ARGUMENTS = True
    REQUIRES_AUTH = False

    @classmethod
    def _setup_parser(cls, parser):
        realm_group = parser.add_mutually_exclusive_group()
        realm_group.add_argument('--dev', action='store_true', help=argparse.SUPPRESS)
        realm_group.add_argument('--staging', action='store_true', help=argparse.SUPPRESS)
        realm_group.add_argument('--environment', help=argparse.SUPPRESS)

        parser.add_argument('applicationKeyId', nargs='?')
        parser.add_argument('applicationKey', nargs='?')

    def run(self, args):
        # Handle internal options for testing inside Backblaze.
        # These are not documented in the usage string.
        realm = self._get_realm(args)

        if args.applicationKeyId is None:
            args.applicationKeyId = (
                os.environ.get(B2_APPLICATION_KEY_ID_ENV_VAR) or
                input('Backblaze application key ID: ')
            )

        if args.applicationKey is None:
            args.applicationKey = (
                os.environ.get(B2_APPLICATION_KEY_ENV_VAR) or
                getpass.getpass('Backblaze application key: ')
            )

        return self.authorize(args.applicationKeyId, args.applicationKey, realm)

    def authorize(self, application_key_id, application_key, realm):
        """
        Perform the authorization and capability checks, report errors.

        :param application_key_id: application key ID used to authenticate
        :param application_key: application key
        :param realm: authorization realm
        :return: exit status
        """
        url = self.api.account_info.REALM_URLS.get(realm, realm)
        self._print('Using %s' % url)
        try:
            self.api.authorize_account(realm, application_key_id, application_key)

            allowed = self.api.account_info.get_allowed()
            if 'listBuckets' not in allowed['capabilities']:
                logger.error(
                    'ConsoleTool cannot work with a bucket-restricted key and no listBuckets capability'
                )
                self._print_stderr(
                    'ERROR: application key has no listBuckets capability, which is required for the b2 command-line tool'
                )
                self.api.account_info.clear()
                return 1
            if allowed['bucketId'] is not None and allowed['bucketName'] is None:
                logger.error('ConsoleTool has bucket-restricted key and the bucket does not exist')
                self._print_stderr(
                    "ERROR: application key is restricted to bucket id '%s', which no longer exists"
                    % (allowed['bucketId'],)
                )
                self.api.account_info.clear()
                return 1
            return 0
        except B2Error as e:
            logger.exception('ConsoleTool account authorization error')
            self._print_stderr('ERROR: unable to authorize account: ' + str(e))
            return 1

    @classmethod
    def _get_realm(cls, args):
        if args.dev:
            return 'dev'
        if args.staging:
            return 'staging'
        if args.environment:
            return args.environment

        return os.environ.get(B2_ENVIRONMENT_ENV_VAR, 'production')


@B2.register_subcommand
class CancelAllUnfinishedLargeFiles(Command):
    """
    Lists all large files that have been started but not
    finished and cancels them.  Any parts that have been
    uploaded will be deleted.

    Requires capability:

    - **listFiles**
    - **writeFiles**
    """

    @classmethod
    def _setup_parser(cls, parser):
        parser.add_argument('bucketName')

    def run(self, args):
        bucket = self.api.get_bucket_by_name(args.bucketName)
        for file_version in bucket.list_unfinished_large_files():
            bucket.cancel_large_file(file_version.file_id)
            self._print(file_version.file_id, 'canceled')
        return 0


@B2.register_subcommand
class CancelLargeFile(Command):
    """
    Cancels a large file upload.  Used to undo a ``start-large-file``.

    Cannot be used once the file is finished.  After finishing,
    using ``delete-file-version`` to delete the large file.

    Requires capability:

    - **writeFiles**
    """

    @classmethod
    def _setup_parser(cls, parser):
        parser.add_argument('fileId')

    def run(self, args):
        self.api.cancel_large_file(args.fileId)
        self._print(args.fileId, 'canceled')
        return 0


@B2.register_subcommand
class ClearAccount(Command):
    """
    Erases everything in ``{B2_ACCOUNT_INFO_DEFAULT_FILE}``.  Location
    of file can be overridden by setting ``{B2_ACCOUNT_INFO_ENV_VAR}``.
    """

    REQUIRES_AUTH = False

    def run(self, args):
        self.api.account_info.clear()
        return 0


@B2.register_subcommand
class CopyFileById(Command):
    """
    Copy a file version to the given bucket (server-side, **not** via download+upload).
    Copies the contents of the source B2 file to destination bucket
    and assigns the given name to the new B2 file.

    By default, it copies the file info and content type. You can replace those
    by setting the ``metadataDirective`` to ``replace``.

    ``--contentType`` and ``--info`` should only be provided when ``--metadataDirective``
    is set to ``replace`` and should not be provided when ``--metadataDirective``
    is set to ``copy``.

    ``--contentType`` and ``--info`` are optional.  If not set, they will be set based on the
    source file.

    By default, the whole file gets copied, but you can copy an (inclusive!) range of bytes
    from the source file to the new file using ``--range`` option.

    Each ``--info`` entry is in the form ``a=b``, you can specify many.

    The maximum file size is 5GB or 10TB, depending on capability of installed ``b2sdk`` version.

    Requires capability:

    - **readFiles** (if ``sourceFileId`` bucket is private)
    - **writeFiles**
    """

    @classmethod
    def _setup_parser(cls, parser):
        parser.add_argument('--metadataDirective', choices=('copy', 'replace'))
        parser.add_argument('--contentType')
        parser.add_argument('--range', type=parse_range)
        parser.add_argument('--info', action='append', default=[])
        parser.add_argument('sourceFileId')
        parser.add_argument('destinationBucketName')
        parser.add_argument('b2FileName')

    def run(self, args):
        file_infos = None
        if args.info is not None:
            file_infos = self._parse_file_infos(args.info)

        if args.metadataDirective == 'copy':
            metadata_directive = MetadataDirectiveMode.COPY
        elif args.metadataDirective == 'replace':
            metadata_directive = MetadataDirectiveMode.REPLACE
        else:
            metadata_directive = None

        bucket = self.api.get_bucket_by_name(args.destinationBucketName)

        response = bucket.copy_file(
            args.sourceFileId,
            args.b2FileName,
            bytes_range=args.range,
            metadata_directive=metadata_directive,
            content_type=args.contentType,
            file_info=file_infos,
        )
        self._print_json(response)
        return 0


@B2.register_subcommand
class CreateBucket(Command):
    """
    Creates a new bucket.  Prints the ID of the bucket created.

    Optionally stores bucket info, CORS rules and lifecycle rules with the bucket.
    These can be given as JSON on the command line.

    Requires capability:

    - **writeBuckets**
    """

    @classmethod
    def _setup_parser(cls, parser):
        parser.add_argument('--bucketInfo', type=json.loads)
        parser.add_argument('--corsRules', type=json.loads)
        parser.add_argument('--lifecycleRules', type=json.loads)
        parser.add_argument('bucketName')
        parser.add_argument('bucketType')

    def run(self, args):
        bucket = self.api.create_bucket(
            args.bucketName,
            args.bucketType,
            bucket_info=args.bucketInfo,
            cors_rules=args.corsRules,
            lifecycle_rules=args.lifecycleRules
        )
        self._print(bucket.id_)
        return 0


@B2.register_subcommand
class CreateKey(Command):
    """
    Creates a new application key.  Prints the application key information.  This is the only
    time the application key itself will be returned.  Listing application keys will show
    their IDs, but not the secret keys.

    The capabilities are passed in as a comma-separated list, like ``readFiles,writeFiles``.

    The ``duration`` is the length of time the new application key will exist.
    When the time expires the key will disappear and will no longer be usable.  If not
    specified, the key will not expire.

    The ``bucket`` is the name of a bucket in the account.  When specified, the key
    will only allow access to that bucket.

    The ``namePrefix`` restricts file access to files whose names start with the prefix.

    The output is the new application key ID, followed by the application key itself.
    The two values returned are the two that you pass to ``authorize-account`` to use the key.

    Requires capability:

    - **writeKeys**
    """

    @classmethod
    def _setup_parser(cls, parser):
        parser.add_argument('--bucket')
        parser.add_argument('--namePrefix')
        parser.add_argument('--duration', type=int)
        parser.add_argument('keyName')
        parser.add_argument('capabilities', type=parse_comma_separated_list)

    def run(self, args):
        # Translate the bucket name into a bucketId
        if args.bucket is None:
            bucket_id_or_none = None
        else:
            bucket_id_or_none = self.api.get_bucket_by_name(args.bucket).id_

        response = self.api.create_key(
            capabilities=args.capabilities,
            key_name=args.keyName,
            valid_duration_seconds=args.duration,
            bucket_id=bucket_id_or_none,
            name_prefix=args.namePrefix
        )

        application_key_id = response['applicationKeyId']
        application_key = response['applicationKey']
        self._print(application_key_id + " " + application_key)
        return 0


@B2.register_subcommand
class DeleteBucket(Command):
    """
    Deletes the bucket with the given name.

    Requires capability:

    - **deleteBuckets**
    """

    @classmethod
    def _setup_parser(cls, parser):
        parser.add_argument('bucketName')

    def run(self, args):
        bucket = self.api.get_bucket_by_name(args.bucketName)
        self.api.delete_bucket(bucket)
        return 0


@B2.register_subcommand
class DeleteFileVersion(Command):
    """
    Permanently and irrevocably deletes one version of a file.

    Specifying the ``fileName`` is more efficient than leaving it out.
    If you omit the ``fileName``, it requires an initial query to B2
    to get the file name, before making the call to delete the
    file.  This extra query requires the ``readFiles`` capability.

    Requires capability:

    - **deleteFiles**
    - **readFiles** (if file name not provided)
    """

    @classmethod
    def _setup_parser(cls, parser):
        parser.add_argument('fileName', nargs='?')
        parser.add_argument('fileId')

    def run(self, args):
        if args.fileName is not None:
            file_name = args.fileName
        else:
            file_name = self._get_file_name_from_file_id(args.fileId)

        file_info = self.api.delete_file_version(args.fileId, file_name)
        self._print_json(file_info)
        return 0

    def _get_file_name_from_file_id(self, file_id):
        file_info = self.api.get_file_info(file_id)
        return file_info['fileName']


@B2.register_subcommand
class DeleteKey(Command):
    """
    Deletes the specified application key by its ID.

    Requires capability:

    - **deleteKeys**
    """

    @classmethod
    def _setup_parser(cls, parser):
        parser.add_argument('applicationKeyId')

    def run(self, args):
        response = self.api.delete_key(application_key_id=args.applicationKeyId)
        self._print(response['applicationKeyId'])
        return 0


@B2.register_subcommand
class DownloadFileById(Command):
    """
    Downloads the given file, and stores it in the given local file.

    If the ``tqdm`` library is installed, progress bar is displayed
    on stderr.  Without it, simple text progress is printed.
    Use ``--noProgress`` to disable progress reporting.

    Requires capability:

    - **readFiles**
    """

    @classmethod
    def _setup_parser(cls, parser):
        parser.add_argument('--noProgress', action='store_true')
        parser.add_argument('fileId')
        parser.add_argument('localFileName')

    def run(self, args):
        progress_listener = make_progress_listener(args.localFileName, args.noProgress)
        download_dest = DownloadDestLocalFile(args.localFileName)
        self.api.download_file_by_id(args.fileId, download_dest, progress_listener)
        self.console_tool._print_download_info(download_dest)
        return 0


@B2.register_subcommand
class DownloadFileByName(Command):
    """
    Downloads the given file, and stores it in the given local file.

    If the ``tqdm`` library is installed, progress bar is displayed
    on stderr.  Without it, simple text progress is printed.
    Use ``--noProgress`` to disable progress reporting.

    Requires capability:

    - **readFiles**
    """

    @classmethod
    def _setup_parser(cls, parser):
        parser.add_argument('--noProgress', action='store_true')
        parser.add_argument('bucketName')
        parser.add_argument('b2FileName')
        parser.add_argument('localFileName')

    def run(self, args):
        bucket = self.api.get_bucket_by_name(args.bucketName)
        progress_listener = make_progress_listener(args.localFileName, args.noProgress)
        download_dest = DownloadDestLocalFile(args.localFileName)
        bucket.download_file_by_name(args.b2FileName, download_dest, progress_listener)
        self.console_tool._print_download_info(download_dest)
        return 0


@B2.register_subcommand
class GetAccountInfo(Command):
    """
    Shows the account ID, key, auth token, URLs, and what capabilities
    the current application keys has.
    """

    REQUIRES_AUTH = False

    def run(self, args):
        account_info = self.api.account_info
        data = dict(
            accountId=account_info.get_account_id(),
            allowed=account_info.get_allowed(),
            applicationKey=account_info.get_application_key(),
            accountAuthToken=account_info.get_account_auth_token(),
            apiUrl=account_info.get_api_url(),
            downloadUrl=account_info.get_download_url()
        )
        self._print_json(data)
        return 0


@B2.register_subcommand
class GetBucket(Command):
    """
    Prints all of the information about the bucket, including
    bucket info, CORS rules and lifecycle rules.

    If ``--showSize`` is specified, then display the number of files
    (``fileCount``) in the bucket and the aggregate size of all files
    (``totalSize``). Hidden files and hide markers are accounted for
    in the reported number of files, and hidden files also
    contribute toward the reported aggregate size, whereas hide
    markers do not. Each version of a file counts as an individual
    file, and its size contributes toward the aggregate size.
    Analysis is recursive.

    .. note::

        Note that ``--showSize`` requires multiple
        API calls, and will therefore incur additional latency,
        computation, and Class C transactions.

    Requires capability:

    - **listBuckets**
    """

    @classmethod
    def _setup_parser(cls, parser):
        parser.add_argument('--showSize', action='store_true')
        parser.add_argument('bucketName')

    def run(self, args):
        # This always wants up-to-date info, so it does not use
        # the bucket cache.
        for b in self.api.list_buckets(args.bucketName):
            if not args.showSize:
                self._print_json(b)
                return 0
            else:
                result = b.as_dict()
                # `files` is a generator. We don't want to collect all of the values from the
                # generator, as there many be billions of files in a large bucket.
                files = b.ls("", show_versions=True, recursive=True)
                # `files` yields tuples of (file_version_info, folder_name). We don't care about
                # `folder_name`, so just access the first slot of the tuple directly in the
                # reducer. We can't ask a generator for its size, as the elements are yielded
                # lazily, so we need to accumulate the count as we go. By using a tuple of
                # (file count, total size), we can obtain the desired information very compactly
                # and efficiently.
                count_size_tuple = functools.reduce(
                    (lambda partial, f: (partial[0] + 1, partial[1] + f[0].size)), files, (0, 0)
                )
                result['fileCount'] = count_size_tuple[0]
                result['totalSize'] = count_size_tuple[1]
                self._print_json(result)
                return 0
        self._print_stderr('bucket not found: ' + args.bucketName)
        return 1


@B2.register_subcommand
class GetFileInfo(Command):
    """
    Prints all of the information about the file, but not its contents.

    Requires capability:

    - **readFiles**
    """

    @classmethod
    def _setup_parser(cls, parser):
        parser.add_argument('fileId')

    def run(self, args):
        response = self.api.get_file_info(args.fileId)
        self._print_json(response)
        return 0


@B2.register_subcommand
class GetDownloadAuth(Command):
    """
    Prints an authorization token that is valid only for downloading
    files from the given bucket.

    The token is valid for the duration specified, which defaults
    to 86400 seconds (one day).

    Only files that match that given prefix can be downloaded with
    the token.  The prefix defaults to "", which matches all files
    in the bucket.

    Requires capability:

    - **shareFiles**
    """

    @classmethod
    def _setup_parser(cls, parser):
        parser.add_argument('--prefix', default='')
        parser.add_argument('--duration', type=int, default=86400)
        parser.add_argument('bucketName')

    def run(self, args):
        bucket = self.api.get_bucket_by_name(args.bucketName)
        auth_token = bucket.get_download_authorization(
            file_name_prefix=args.prefix, valid_duration_in_seconds=args.duration
        )
        self._print(auth_token)
        return 0


@B2.register_subcommand
class GetDownloadUrlWithAuth(Command):
    """
    Prints a URL to download the given file.  The URL includes an authorization
    token that allows downloads from the given bucket for files whose names
    start with the given file name.

    The URL will work for the given file, but is not specific to that file.  Files
    with longer names that start with the give file name can also be downloaded
    with the same auth token.

    The token is valid for the duration specified, which defaults
    to 86400 seconds (one day).

    Requires capability:

    - **shareFiles**
    """

    @classmethod
    def _setup_parser(cls, parser):
        parser.add_argument('--duration', type=int, default=86400)
        parser.add_argument('bucketName')
        parser.add_argument('fileName')

    def run(self, args):
        bucket = self.api.get_bucket_by_name(args.bucketName)
        auth_token = bucket.get_download_authorization(
            file_name_prefix=args.fileName, valid_duration_in_seconds=args.duration
        )
        base_url = self.api.get_download_url_for_file_name(args.bucketName, args.fileName)
        url = base_url + '?Authorization=' + auth_token
        self._print(url)
        return 0


@B2.register_subcommand
class HideFile(Command):
    """
    Uploads a new, hidden, version of the given file.

    Requires capability:

    - **writeFiles**
    """

    @classmethod
    def _setup_parser(cls, parser):
        parser.add_argument('bucketName')
        parser.add_argument('fileName')

    def run(self, args):
        bucket = self.api.get_bucket_by_name(args.bucketName)
        file_info = bucket.hide_file(args.fileName)
        self._print_json(file_info)
        return 0


@B2.register_subcommand
class ListBuckets(Command):
    """
    Lists all of the buckets in the current account.

    Output lines list the bucket ID, bucket type, and bucket name,
    and look like this:

    .. code-block::

        98c960fd1cb4390c5e0f0519  allPublic   my-bucket

    Alternatively, the ``--json`` option produces machine-readable output
    similar (but not identical) to the server api response format.

    Requires capability:

    - **listBuckets**
    """

    @classmethod
    def _setup_parser(cls, parser):
        parser.add_argument('--json', action='store_true')

    def run(self, args):
        buckets = self.api.list_buckets()
        if args.json:
            self._print_json(list(buckets))
            return 0

        for b in buckets:
            self._print('%s  %-10s  %s' % (b.id_, b.type_, b.name))
        return 0


@B2.register_subcommand
class ListKeys(Command):
    """
    Lists the application keys for the current account.

    The columns in the output are:

    - ID of the application key
    - Name of the application key
    - Name of the bucket the key is restricted to, or ``-`` for no restriction
    - Date of expiration, or ``-``
    - Time of expiration, or ``-``
    - File name prefix, in single quotes
    - Command-separated list of capabilities

    None of the values contain whitespace.

    For keys restricted to buckets that do not exist any more, the bucket name is
    replaced with ``id=<bucketId>``, because deleted buckets do not have names any
    more.

    Requires capability:

    - **listKeys**
    """

    @classmethod
    def _setup_parser(cls, parser):
        parser.add_argument('--long', action='store_true')

    def __init__(self, console_tool):
        super(ListKeys, self).__init__(console_tool)
        self.bucket_id_to_bucket_name = None

    def run(self, args):
        # The first query doesn't pass in a starting key id
        start_id = None

        # Keep querying until there are no more.
        while True:
            # Get some keys and print them
            response = self.api.list_keys(start_id)
            self.print_keys(response['keys'], args.long)

            # Are there more?  If so, we'll set the start_id for the next time around.
            next_id = response.get('nextApplicationKeyId')
            if next_id is None:
                break
            else:
                start_id = next_id

        return 0

    def print_keys(self, keys_from_response, is_long_format):
        if is_long_format:
            format_str = "{keyId}   {keyName:20s}   {bucketName:20s}   {dateStr:10s}   {timeStr:8s}   '{namePrefix}'   {capabilities}"
        else:
            format_str = '{keyId}   {keyName:20s}'
        for key in keys_from_response:
            timestamp_or_none = apply_or_none(int, key.get('expirationTimestamp'))
            (date_str, time_str) = self.timestamp_display(timestamp_or_none)
            key_str = format_str.format(
                keyId=key['applicationKeyId'],
                keyName=key['keyName'],
                bucketName=self.bucket_display_name(key.get('bucketId')),
                namePrefix=(key.get('namePrefix') or ''),
                capabilities=','.join(key['capabilities']),
                dateStr=date_str,
                timeStr=time_str
            )
            self._print(key_str)

    def bucket_display_name(self, bucket_id):
        # Special case for no bucket ID
        if bucket_id is None:
            return '-'

        # Make sure we have the map
        if self.bucket_id_to_bucket_name is None:
            self.bucket_id_to_bucket_name = dict((b.id_, b.name) for b in self.api.list_buckets())

        return self.bucket_id_to_bucket_name.get(bucket_id, 'id=' + bucket_id)

    def timestamp_display(self, timestamp_or_none):
        """
        Returns a pair (date_str, time_str) for the given timestamp
        """
        if timestamp_or_none is None:
            return '-', '-'
        else:
            timestamp = timestamp_or_none
            dt = datetime.datetime.utcfromtimestamp(timestamp / 1000)
            return dt.strftime('%Y-%m-%d'), dt.strftime('%H:%M:%S')


@B2.register_subcommand
class ListParts(Command):
    """
    Lists all of the parts that have been uploaded for the given
    large file, which must be a file that was started but not
    finished or canceled.

    Requires capability:

    - **writeFiles**
    """

    @classmethod
    def _setup_parser(cls, parser):
        parser.add_argument('largeFileId')

    def run(self, args):
        for part in self.api.list_parts(args.largeFileId):
            self._print('%5d  %9d  %s' % (part.part_number, part.content_length, part.content_sha1))
        return 0


@B2.register_subcommand
class ListUnfinishedLargeFiles(Command):
    """
    Lists all of the large files in the bucket that were started,
    but not finished or canceled.

    Requires capability:

    - **listFiles**
    """

    @classmethod
    def _setup_parser(cls, parser):
        parser.add_argument('bucketName')

    def run(self, args):
        bucket = self.api.get_bucket_by_name(args.bucketName)
        for unfinished in bucket.list_unfinished_large_files():
            file_info_text = ' '.join(
                '%s=%s' % (k, unfinished.file_info[k]) for k in sorted(unfinished.file_info)
            )
            self._print(
                '%s %s %s %s' %
                (unfinished.file_id, unfinished.file_name, unfinished.content_type, file_info_text)
            )
        return 0


@B2.register_subcommand
class Ls(Command):
    """
    Using the file naming convention that ``/`` separates folder
    names from their contents, returns a list of the files
    and folders in a given folder.  If no folder name is given,
    lists all files at the top level.

    The ``--long`` option produces very wide multi-column output
    showing the upload date/time, file size, file id, whether it
    is an uploaded file or the hiding of a file, and the file
    name.  Folders don't really exist in B2, so folders are
    shown with ``-`` in each of the fields other than the name.

    The ``--json`` option produces machine-readable output similar to
    the server api response format.

    The ``--versions`` option shows all versions of each file, not
    just the most recent.

    The ``--recursive`` option will descend into folders, and will show
    only files, not folders.

    Requires capability:

    - **listFiles**
    """

    @classmethod
    def _setup_parser(cls, parser):
        parser.add_argument('--long', action='store_true')
        parser.add_argument('--json', action='store_true')
        parser.add_argument('--versions', action='store_true')
        parser.add_argument('--recursive', action='store_true')
        parser.add_argument('bucketName')
        parser.add_argument('folderName', nargs='?')

    def run(self, args):
        if args.folderName is None:
            start_file_name = ""
        else:
            start_file_name = args.folderName
            if not start_file_name.endswith('/'):
                start_file_name += '/'

        bucket = self.api.get_bucket_by_name(args.bucketName)
        generator = bucket.ls(
            start_file_name,
            show_versions=args.versions,
            recursive=args.recursive,
        )

        if args.json:
            self._print_json([file_version_info for file_version_info, _ in generator])
            return 0

        for file_version_info, folder_name in generator:
            if not args.long:
                self._print(folder_name or file_version_info.file_name)
            elif folder_name is not None:
                self._print(FileVersionInfo.format_folder_ls_entry(folder_name))
            else:
                self._print(file_version_info.format_ls_entry())

        return 0


@B2.register_subcommand
class MakeUrl(Command):
    """
    Prints an URL that can be used to download the given file, if
    it is public.
    """

    @classmethod
    def _setup_parser(cls, parser):
        parser.add_argument('fileId')

    def run(self, args):
        self._print(self.api.get_download_url_for_fileid(args.fileId))
        return 0


@B2.register_subcommand
class MakeFriendlyUrl(Command):
    """
    Prints a short URL that can be used to download the given file, if
    it is public.
    """

    @classmethod
    def _setup_parser(cls, parser):
        parser.add_argument('bucketName')
        parser.add_argument('fileName')

    def run(self, args):
        self._print(self.api.get_download_url_for_file_name(args.bucketName, args.fileName))
        return 0


@B2.register_subcommand
class Sync(Command):
    """
    Copies multiple files from source to destination.  Optionally
    deletes or hides destination files that the source does not have.

    The synchronizer can copy files:

    - From a B2 bucket to a local destination.
    - From a local source to a B2 bucket.
    - From one B2 bucket to another.
    - Between different folders in the same B2 bucket.

    Use ``b2://<bucketName>/<prefix>`` for B2 paths, e.g. ``b2://my-bucket-name/a/path/prefix/``.

    Progress is displayed on the console unless ``--noProgress`` is
    specified.  A list of actions taken is always printed.

    Specify ``--dryRun`` to simulate the actions that would be taken.

    To allow sync to run when the source directory is empty, potentially
    deleting all files in a bucket, specify ``--allowEmptySource``.
    The default is to fail when the specified source directory doesn't exist
    or is empty.  (This check only applies to version 1.0 and later.)

    Users with high-performance networks, or file sets with very small
    files, will benefit from multi-threaded uploads.  The default number
    of threads is 10.  Experiment with the ``--threads`` parameter if the
    default is not working well.

    Users with low-performance networks may benefit from reducing the
    number of threads.  Using just one thread will minimize the impact
    on other users of the network.

    .. note::

        Note that using multiple threads will usually be detrimental to
        the other users on your network.

    You can specify ``--excludeRegex`` to selectively ignore files that
    match the given pattern. Ignored files will not copy during
    the sync operation. The pattern is a regular expression
    that is tested against the full path of each file.

    You can specify ``--includeRegex`` to selectively override ignoring
    files that match the given ``--excludeRegex`` pattern by an
    ``--includeRegex`` pattern. Similarly to ``--excludeRegex``, the pattern
    is a regular expression that is tested against the full path
    of each file.

    .. note::

        Note that ``--includeRegex`` cannot be used without ``--excludeRegex``.

    You can specify ``--excludeAllSymlinks`` to skip symlinks when
    syncing from a local source.

    When a directory is excluded by using ``--excludeDirRegex``, all of
    the files within it are excluded, even if they match an ``--includeRegex``
    pattern.   This means that there is no need to look inside excluded
    directories, and you can exclude directories containing files for which
    you don't have read permission and avoid getting errors.

    The ``--excludeDirRegex`` is a regular expression that is tested against
    the full path of each directory.  The path being matched does not have
    a trailing ``/``, so don't include on in your regular expression.

    Multiple regex rules can be applied by supplying them as pipe
    delimited instructions. Note that the regex for this command
    is Python regex.
    Reference: `<https://docs.python.org/2/library/re.html>`_

    Regular expressions are considered a match if they match a substring
    starting at the first character.  ``.*e`` will match ``hello``.  This is
    not ideal, but we will maintain this behavior for compatibility.
    If you want to match the entire path, put a ``$`` at the end of the
    regex, such as ``.*llo$``.

    You can specify ``--excludeIfModifiedAfter`` to selectively ignore file versions
    (including hide markers) which were synced after given time (for local source)
    or ignore only specific file versions (for b2 source).
    Ignored files or file versions will not be taken for consideration during sync.
    The time should be given as a seconds timestamp (e.g. "1367900664")
    If you need milliseconds precision, put it after the comma (e.g. "1367900664.152")

    Files are considered to be the same if they have the same name
    and modification time.  This behaviour can be changed using the
    ``--compareVersions`` option. Possible values are:

    - ``none``:    Comparison using the file name only
    - ``modTime``: Comparison using the modification time (default)
    - ``size``:    Comparison using the file size

    A future enhancement may add the ability to compare the SHA1 checksum
    of the files.

    Fuzzy comparison of files based on modTime or size can be enabled by
    specifying the ``--compareThreshold`` option.  This will treat modTimes
    (in milliseconds) or sizes (in bytes) as the same if they are within
    the comparison threshold.  Files that match, within the threshold, will
    not be synced. Specifying ``--verbose`` and ``--dryRun`` can be useful to
    determine comparison value differences.

    When a destination file is present that is not in the source, the
    default is to leave it there.  Specifying ``--delete`` means to delete
    destination files that are not in the source.

    When the destination is B2, you have the option of leaving older
    versions in place.  Specifying ``--keepDays`` will delete any older
    versions more than the given number of days old, based on the
    modification time of the file.  This option is not available when
    the destination is a local folder.

    Files at the source that have a newer modification time are always
    copied to the destination.  If the destination file is newer, the
    default is to report an error and stop.  But with ``--skipNewer`` set,
    those files will just be skipped.  With ``--replaceNewer`` set, the
    old file from the source will replace the newer one in the destination.

    To make the destination exactly match the source, use:

    .. code-block::

        {NAME} sync --delete --replaceNewer ... ...

    .. warning::

        Using ``--delete`` deletes files!  We recommend not using it.
        If you use ``--keepDays`` instead, you will have some time to recover your
        files if you discover they are missing on the source end.

    To make the destination match the source, but retain previous versions
    for 30 days:

    .. code-block::

        {NAME} sync --keepDays 30 --replaceNewer ... b2://...

    Example of sync being used with ``--excludeRegex``. This will ignore ``.DS_Store`` files
    and ``.Spotlight-V100`` folders:

    .. code-block::

        {NAME} sync --excludeRegex '(.*\.DS_Store)|(.*\.Spotlight-V100)' ... b2://...

    Requires capabilities:

    - **listFiles**
    - **readFiles** (for downloading)
    - **writeFiles** (for uploading)
    """

    @classmethod
    def _setup_parser(cls, parser):
        parser.add_argument('--noProgress', action='store_true')
        parser.add_argument('--dryRun', action='store_true')
        parser.add_argument('--allowEmptySource', action='store_true')
        parser.add_argument('--excludeAllSymlinks', action='store_true')
        parser.add_argument('--threads', type=int, default=10)
        parser.add_argument(
            '--compareVersions', default='modTime', choices=('none', 'modTime', 'size')
        )
        parser.add_argument('--compareThreshold', type=int, metavar='MILLIS')
        parser.add_argument('--excludeRegex', action='append', default=[], metavar='REGEX')
        parser.add_argument('--includeRegex', action='append', default=[], metavar='REGEX')
        parser.add_argument('--excludeDirRegex', action='append', default=[], metavar='REGEX')
        parser.add_argument(
            '--excludeIfModifiedAfter',
            type=parse_millis_from_float_timestamp,
            default=None,
            metavar='TIMESTAMP'
        )
        parser.add_argument('source')
        parser.add_argument('destination')

        skip_group = parser.add_mutually_exclusive_group()
        skip_group.add_argument('--skipNewer', action='store_true')
        skip_group.add_argument('--replaceNewer', action='store_true')

        del_keep_group = parser.add_mutually_exclusive_group()
        del_keep_group.add_argument('--delete', action='store_true')
        del_keep_group.add_argument('--keepDays', type=float, metavar='DAYS')

    def run(self, args):
        policies_manager = self.get_policies_manager_from_args(args)

        self.api.services.upload_manager.set_thread_pool_size(args.threads)

        source = parse_sync_folder(args.source, self.console_tool.api)
        destination = parse_sync_folder(args.destination, self.console_tool.api)
        allow_empty_source = args.allowEmptySource or VERSION_0_COMPATIBILITY

        synchronizer = self.get_synchronizer_from_args(
            args,
            args.threads,
            policies_manager,
            allow_empty_source,
        )
        with SyncReport(self.stdout, args.noProgress) as reporter:
            synchronizer.sync_folders(
                source_folder=source,
                dest_folder=destination,
                now_millis=current_time_millis(),
                reporter=reporter,
            )
        return 0

    def get_policies_manager_from_args(self, args):
        return ScanPoliciesManager(
            exclude_dir_regexes=args.excludeDirRegex,
            exclude_file_regexes=args.excludeRegex,
            include_file_regexes=args.includeRegex,
            exclude_all_symlinks=args.excludeAllSymlinks,
            exclude_modified_after=args.excludeIfModifiedAfter,
        )

    def get_synchronizer_from_args(
        self,
        args,
        max_workers,
        policies_manager=DEFAULT_SCAN_MANAGER,
        allow_empty_source=False,
    ):
        if args.replaceNewer:
            newer_file_mode = NewerFileSyncMode.REPLACE
        elif args.skipNewer:
            newer_file_mode = NewerFileSyncMode.SKIP
        else:
            newer_file_mode = NewerFileSyncMode.RAISE_ERROR

        if args.compareVersions == 'none':
            compare_version_mode = CompareVersionMode.NONE
        elif args.compareVersions == 'modTime':
            compare_version_mode = CompareVersionMode.MODTIME
        elif args.compareVersions == 'size':
            compare_version_mode = CompareVersionMode.SIZE
        else:
            compare_version_mode = CompareVersionMode.MODTIME
        compare_threshold = args.compareThreshold

        keep_days = None

        if args.delete:
            keep_days_or_delete = KeepOrDeleteMode.DELETE
        elif args.keepDays:
            keep_days_or_delete = KeepOrDeleteMode.KEEP_BEFORE_DELETE
            keep_days = args.keepDays
        else:
            keep_days_or_delete = KeepOrDeleteMode.NO_DELETE

        return Synchronizer(
            max_workers,
            policies_manager=policies_manager,
            dry_run=args.dryRun,
            allow_empty_source=allow_empty_source,
            newer_file_mode=newer_file_mode,
            keep_days_or_delete=keep_days_or_delete,
            compare_version_mode=compare_version_mode,
            compare_threshold=compare_threshold,
            keep_days=keep_days,
        )


@B2.register_subcommand
class UpdateBucket(Command):
    """
    Updates the ``bucketType`` of an existing bucket.  Prints the ID
    of the bucket updated.

    Optionally stores bucket info, CORS rules and lifecycle rules with the bucket.
    These can be given as JSON on the command line.

    Requires capability:

    - **writeBuckets**
    """

    @classmethod
    def _setup_parser(cls, parser):
        parser.add_argument('--bucketInfo', type=json.loads)
        parser.add_argument('--corsRules', type=json.loads)
        parser.add_argument('--lifecycleRules', type=json.loads)
        parser.add_argument('bucketName')
        parser.add_argument('bucketType')

    def run(self, args):
        bucket = self.api.get_bucket_by_name(args.bucketName)
        response = bucket.update(
            bucket_type=args.bucketType,
            bucket_info=args.bucketInfo,
            cors_rules=args.corsRules,
            lifecycle_rules=args.lifecycleRules
        )
        self._print_json(response)
        return 0


@B2.register_subcommand
class UploadFile(Command):
    """
    Uploads one file to the given bucket.  Uploads the contents
    of the local file, and assigns the given name to the B2 file.

    By default, upload_file will compute the sha1 checksum of the file
    to be uploaded.  But, if you already have it, you can provide it
    on the command line to save a little time.

    Content type is optional.  If not set, it will be set based on the
    file extension.

    By default, the file is broken into as many parts as possible to
    maximize upload parallelism and increase speed.  The minimum that
    B2 allows is 100MB.  Setting ``--minPartSize`` to a larger value will
    reduce the number of parts uploaded when uploading a large file.

    The maximum number of upload threads to use to upload parts of a large file
    is specified by ``--threads``.  It has no effect on small files (under 200MB).
    Default is 10.

    If the ``tqdm`` library is installed, progress bar is displayed
    on stderr.  Without it, simple text progress is printed.
    Use ``--noProgress`` to disable progress reporting.

    Each fileInfo is of the form ``a=b``.

    Requires capability:

    - **writeFiles**
    """

    @classmethod
    def _setup_parser(cls, parser):
        parser.add_argument('--noProgress', action='store_true')
        parser.add_argument('--quiet', action='store_true')
        parser.add_argument('--contentType')
        parser.add_argument('--minPartSize', type=int)
        parser.add_argument('--sha1')
        parser.add_argument('--threads', type=int, default=10)
        parser.add_argument('--info', action='append', default=[])
        parser.add_argument('bucketName')
        parser.add_argument('localFilePath')
        parser.add_argument('b2FileName')

    def run(self, args):
        file_infos = self._parse_file_infos(args.info)

        if SRC_LAST_MODIFIED_MILLIS not in file_infos:
            file_infos[SRC_LAST_MODIFIED_MILLIS] = str(
                int(os.path.getmtime(args.localFilePath) * 1000)
            )

        self.api.services.upload_manager.set_thread_pool_size(args.threads)

        bucket = self.api.get_bucket_by_name(args.bucketName)
        file_info = bucket.upload_local_file(
            local_file=args.localFilePath,
            file_name=args.b2FileName,
            content_type=args.contentType,
            file_infos=file_infos,
            sha1_sum=args.sha1,
            min_part_size=args.minPartSize,
            progress_listener=make_progress_listener(args.localFilePath, args.noProgress),
        )
        if not args.quiet:
            self._print("URL by file name: " + bucket.get_download_url(args.b2FileName))
            self._print("URL by fileId: " + self.api.get_download_url_for_fileid(file_info.id_))
        self._print_json(file_info)
        return 0


@B2.register_subcommand
class Version(Command):
    """
    Prints the version number of this tool.
    """

    REQUIRES_AUTH = False

    def run(self, args):
        self._print('b2 command line tool, version', VERSION)
        return 0


class ConsoleTool(object):
    """
    Implements the commands available in the B2 command-line tool
    using the B2Api library.

    Uses the StoredAccountInfo object to keep account data in
    ``{B2_ACCOUNT_INFO_DEFAULT_FILE}`` between runs.
    """

    def __init__(self, b2_api, stdout, stderr):
        self.api = b2_api
        self.stdout = stdout
        self.stderr = stderr

    def run_command(self, argv):
        signal.signal(signal.SIGINT, keyboard_interrupt_handler)
        b2_command = B2(self)
        args = b2_command.get_parser().parse_args(argv[1:])

        command_class = b2_command.run(args)
        command = command_class(self)

        self._setup_logging(args, command, argv)

        try:
            auth_ret = self.authorize_from_env(command_class)
            if auth_ret:
                return auth_ret
            return command.run(args)
        except MissingAccountData as e:
            logger.exception('ConsoleTool missing account data error')
            self._print_stderr(
                'ERROR: %s  Use: %s authorize-account or provide auth data with "%s" and "%s"'
                ' environment variables' %
                (str(e), NAME, B2_APPLICATION_KEY_ID_ENV_VAR, B2_APPLICATION_KEY_ENV_VAR)
            )
            return 1
        except B2Error as e:
            logger.exception('ConsoleTool command error')
            self._print_stderr('ERROR: %s' % (str(e),))
            return 1
        except KeyboardInterrupt:
            logger.exception('ConsoleTool command interrupt')
            self._print('\nInterrupted.  Shutting down...\n')
            return 1
        except Exception:
            logger.exception('ConsoleTool unexpected exception')
            raise

    def authorize_from_env(self, command_class):
        if not command_class.REQUIRES_AUTH:
            return 0
        if B2_APPLICATION_KEY_ID_ENV_VAR not in os.environ:
            return 0

        key_id = os.environ[B2_APPLICATION_KEY_ID_ENV_VAR]
        key = os.environ.get(B2_APPLICATION_KEY_ENV_VAR, '')
        realm = os.environ.get(B2_ENVIRONMENT_ENV_VAR, 'production')

        if self.api.account_info.is_same_key(key_id, realm):
            return 0

        return AuthorizeAccount(self).authorize(key_id, key, realm)

    def _print(self, *args, **kwargs):
        print(*args, file=self.stdout, **kwargs)

    def _print_stderr(self, *args, **kwargs):
        print(*args, file=self.stderr, **kwargs)

    def _print_download_info(self, download_dest):
        self._print('File name:   ', download_dest.file_name)
        self._print('File id:     ', download_dest.file_id)
        self._print('File size:   ', download_dest.content_length)
        self._print('Content type:', download_dest.content_type)
        self._print('Content sha1:', download_dest.content_sha1)
        for name in sorted(download_dest.file_info):
            self._print('INFO', name + ':', download_dest.file_info[name])
        if download_dest.content_sha1 != 'none':
            self._print('checksum matches')
        return 0

    @classmethod
    def _setup_logging(cls, args, command, argv):
        if args.logConfig:
            logging.config.fileConfig(args.logConfig)
        elif args.verbose:
            logging.basicConfig(level=logging.DEBUG)
        elif args.debugLogs:
            formatter = logging.Formatter(
                '%(asctime)s\t%(process)d\t%(thread)d\t%(name)s\t%(levelname)s\t%(message)s'
            )
            formatter.converter = time.gmtime
            handler = logging.FileHandler('b2_cli.log')
            handler.setLevel(logging.DEBUG)
            handler.setFormatter(formatter)

            b2_logger = logging.getLogger('b2')
            b2_logger.setLevel(logging.DEBUG)
            b2_logger.addHandler(handler)
            b2_logger.propagate = False

        logger.info('// %s %s %s \\\\', SEPARATOR, VERSION.center(8), SEPARATOR)
        logger.debug('platform is %s', platform.platform())
        logger.debug(
            'Python version is %s %s', platform.python_implementation(),
            sys.version.replace('\n', ' ')
        )
        logger.debug('b2sdk version is %s', b2sdk_version)
        logger.debug('locale is %s', locale.getdefaultlocale())
        logger.debug('filesystem encoding is %s', sys.getfilesystemencoding())

        if command.FORBID_LOGGING_ARGUMENTS:
            logger.info('starting command [%s] (arguments hidden)', command)
        else:
            logger.info('starting command [%s] with arguments: %s', command, argv)


# used by Sphinx
get_parser = functools.partial(B2.get_parser, for_docs=True)


# TODO: import from b2sdk as soon as we rely on 1.0.0
class InvalidArgument(B2Error):
    """
    Raised when one or more arguments are invalid
    """

    def __init__(self, parameter_name, message):
        """
        :param parameter_name: name of the function argument
        :param message: brief explanation of misconfiguration
        """
        super(InvalidArgument, self).__init__()
        self.parameter_name = parameter_name
        self.message = message

    def __str__(self):
        return "%s %s" % (self.parameter_name, self.message)


def main():
    info = SqliteAccountInfo()
    cache = AuthInfoCache(info)
    raw_api = B2RawApi(B2Http(user_agent_append=os.environ.get(B2_USER_AGENT_APPEND_ENV_VAR)))
    b2_api = B2Api(info, cache=cache, raw_api=raw_api)
    ct = ConsoleTool(b2_api=b2_api, stdout=sys.stdout, stderr=sys.stderr)
    exit_status = ct.run_command(sys.argv)
    logger.info('\\\\ %s %s %s //', SEPARATOR, ('exit=%s' % exit_status).center(8), SEPARATOR)

    # I haven't tracked down the root cause yet, but in Python 2.7, the futures
    # packages is hanging on exit sometimes, waiting for a thread to finish.
    # This happens when using sync to upload files.
    sys.stdout.flush()
    sys.stderr.flush()

    logging.shutdown()

    os._exit(exit_status)


if __name__ == '__main__':
    main()<|MERGE_RESOLUTION|>--- conflicted
+++ resolved
@@ -249,16 +249,12 @@
     """
     This program provides command-line access to the B2 service.
 
-<<<<<<< HEAD
     There are two flows of authorization:
     * call {NAME} authorize-account and have the credentials cached in sqlite
     * set {B2_APPLICATION_KEY_ID_ENV_VAR} and {B2_APPLICATION_KEY_ENV_VAR} environment
       variables when running this program
 
-    The environment variable {B2_ACCOUNT_INFO_ENV_VAR} specifies the sqlite
-=======
     The environment variable ``{B2_ACCOUNT_INFO_ENV_VAR}`` specifies the sqlite
->>>>>>> 7a6dcb34
     file to use for caching authentication information.
     The default file to use is: ``{B2_ACCOUNT_INFO_DEFAULT_FILE}``
 
