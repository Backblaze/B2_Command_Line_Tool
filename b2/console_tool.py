#!/usr/bin/env python3
# PYTHON_ARGCOMPLETE_OK
######################################################################
#
# File: b2/console_tool.py
#
# Copyright 2019 Backblaze Inc. All Rights Reserved.
#
# License https://www.backblaze.com/using_b2_code.html
#
######################################################################
<<<<<<< HEAD
from .autocomplete_cache import AUTOCOMPLETE  # noqa
AUTOCOMPLETE.autocomplete_from_cache()
=======
from __future__ import annotations
>>>>>>> a8a16145

import argparse
import base64
import csv
import dataclasses
import datetime
import functools
import getpass
import io
import json
import locale
import logging
import logging.config
import os
import pathlib
import platform
import queue
import re
import signal
import subprocess
import sys
import threading
import time
import unicodedata
from abc import ABCMeta, abstractmethod
from concurrent.futures import Executor, Future, ThreadPoolExecutor
from contextlib import suppress
from enum import Enum
from typing import Any, BinaryIO, List

import b2sdk
import requests
import rst2ansi
from b2sdk.v2 import (
    ALL_CAPABILITIES,
    B2_ACCOUNT_INFO_DEFAULT_FILE,
    B2_ACCOUNT_INFO_ENV_VAR,
    B2_ACCOUNT_INFO_PROFILE_FILE,
    DEFAULT_MIN_PART_SIZE,
    DEFAULT_SCAN_MANAGER,
    NO_RETENTION_BUCKET_SETTING,
    REALM_URLS,
    SRC_LAST_MODIFIED_MILLIS,
    SSE_C_KEY_ID_FILE_INFO_KEY_NAME,
    STDOUT_FILEPATH,
    UNKNOWN_KEY_ID,
    XDG_CONFIG_HOME_ENV_VAR,
    ApplicationKey,
    B2Api,
    BasicSyncEncryptionSettingsProvider,
    Bucket,
    BucketRetentionSetting,
    CompareVersionMode,
    DownloadedFile,
    EncryptionAlgorithm,
    EncryptionKey,
    EncryptionMode,
    EncryptionSetting,
    FileRetentionSetting,
    FileVersion,
    KeepOrDeleteMode,
    LegalHold,
    LifecycleRule,
    NewerFileSyncMode,
    ProgressReport,
    ReplicationConfiguration,
    ReplicationMonitor,
    ReplicationRule,
    ReplicationSetupHelper,
    RetentionMode,
    ScanPoliciesManager,
    Synchronizer,
    SyncReport,
    UploadMode,
    current_time_millis,
    get_included_sources,
    make_progress_listener,
    parse_sync_folder,
    points_to_fifo,
)
from b2sdk.v2.exception import (
    B2Error,
    BadFileInfo,
    EmptyDirectory,
    FileNotPresent,
    MissingAccountData,
    NotADirectory,
    UnableToCreateDirectory,
)
from b2sdk.version import VERSION as b2sdk_version
from class_registry import ClassRegistry
from tabulate import tabulate

from b2._cli.argcompleters import bucket_name_completer, file_name_completer
from b2._cli.autocomplete_install import (
    SUPPORTED_SHELLS,
    AutocompleteInstallError,
    autocomplete_install,
)
from b2._cli.b2api import _get_b2api_for_profile
from b2._cli.b2args import add_b2_file_argument
from b2._cli.const import (
    B2_APPLICATION_KEY_ENV_VAR,
    B2_APPLICATION_KEY_ID_ENV_VAR,
    B2_DESTINATION_SSE_C_KEY_B64_ENV_VAR,
    B2_DESTINATION_SSE_C_KEY_ID_ENV_VAR,
    B2_ENVIRONMENT_ENV_VAR,
    B2_SOURCE_SSE_C_KEY_B64_ENV_VAR,
    B2_USER_AGENT_APPEND_ENV_VAR,
    CREATE_BUCKET_TYPES,
    DEFAULT_THREADS,
)
from b2._cli.obj_loads import validated_loads
from b2._cli.shell import detect_shell
<<<<<<< HEAD
from b2._utils.filesystem import points_to_fifo
from b2.arg_parser import ArgumentParser
from b2.arg_parser_types import (
=======
from b2._utils.uri import B2URI, B2FileIdURI, B2URIAdapter, B2URIBase
from b2.arg_parser import (
    B2ArgumentParser,
>>>>>>> a8a16145
    parse_comma_separated_list,
    parse_default_retention_period,
    parse_millis_from_float_timestamp,
    parse_range,
)
from b2.json_encoder import B2CliJsonEncoder
from b2.version import VERSION

piplicenses = None
prettytable = None
with suppress(ImportError):
    import piplicenses
    import prettytable

logger = logging.getLogger(__name__)

SEPARATOR = '=' * 40

# Enable to get 0.* behavior in the command-line tool.
# Disable for 1.* behavior.
VERSION_0_COMPATIBILITY = False

# The name of an executable entry point
NAME = os.path.basename(sys.argv[0])
if NAME.endswith('.py'):
    NAME = 'b2'

FILE_RETENTION_COMPATIBILITY_WARNING = """
    .. warning::
       Setting file retention mode to '{}' is irreversible - such files can only be ever deleted after their retention
       period passes, regardless of keys (master or not) used. This is especially dangerous when setting bucket default
       retention, as it may lead to high storage costs.
""".format(RetentionMode.COMPLIANCE.value)

# Strings available to use when formatting doc strings.
DOC_STRING_DATA = dict(
    NAME=NAME,
    B2_ACCOUNT_INFO_ENV_VAR=B2_ACCOUNT_INFO_ENV_VAR,
    B2_ACCOUNT_INFO_DEFAULT_FILE=B2_ACCOUNT_INFO_DEFAULT_FILE,
    B2_ACCOUNT_INFO_PROFILE_FILE=B2_ACCOUNT_INFO_PROFILE_FILE,
    XDG_CONFIG_HOME_ENV_VAR=XDG_CONFIG_HOME_ENV_VAR,
    B2_APPLICATION_KEY_ID_ENV_VAR=B2_APPLICATION_KEY_ID_ENV_VAR,
    B2_APPLICATION_KEY_ENV_VAR=B2_APPLICATION_KEY_ENV_VAR,
    B2_USER_AGENT_APPEND_ENV_VAR=B2_USER_AGENT_APPEND_ENV_VAR,
    B2_ENVIRONMENT_ENV_VAR=B2_ENVIRONMENT_ENV_VAR,
    B2_DESTINATION_SSE_C_KEY_B64_ENV_VAR=B2_DESTINATION_SSE_C_KEY_B64_ENV_VAR,
    B2_DESTINATION_SSE_C_KEY_ID_ENV_VAR=B2_DESTINATION_SSE_C_KEY_ID_ENV_VAR,
    B2_SOURCE_SSE_C_KEY_B64_ENV_VAR=B2_SOURCE_SSE_C_KEY_B64_ENV_VAR,
    SSE_C_KEY_ID_FILE_INFO_KEY_NAME=SSE_C_KEY_ID_FILE_INFO_KEY_NAME,
    FILE_RETENTION_COMPATIBILITY_WARNING=FILE_RETENTION_COMPATIBILITY_WARNING,
)


class CommandError(B2Error):
    """
    b2 command error (user caused).  Accepts exactly one argument: message.

    We expect users of shell scripts will parse our ``__str__`` output.
    """

    def __init__(self, message):
        super().__init__()
        self.message = message

    def __str__(self):
        return self.message


def local_path_to_b2_path(path):
    """
    Ensures that the separator in the path is '/', not '\'.

    :param path: A path from the local file system
    :return: A path that uses '/' as the separator.
    """
    return path.replace(os.path.sep, '/')


def keyboard_interrupt_handler(signum, frame):
    raise KeyboardInterrupt()


def mixed_case_to_hyphens(s):
    return s[0].lower() + ''.join(
        c if c.islower() or c.isdigit() else '-' + c.lower() for c in s[1:]
    )


def apply_or_none(fcn, value):
    """
    If the value is None, return None, otherwise return the result of applying the function to it.
    """
    if value is None:
        return None
    else:
        return fcn(value)


class DescriptionGetter:
    def __init__(self, described_cls):
        self.described_cls = described_cls

    def __str__(self):
        return self.described_cls._get_description()


class Described:
    """
    Base class for Commands, providing them with tools for evaluating docstrings to CLI help texts.
    Allows for including superclasses' evaluated docstrings.
    """

    @classmethod
    def _get_description(cls):
        mro_docs = {
            klass.__name__.upper(): klass.lazy_get_description()
            for klass in cls.mro()
            if klass is not cls and klass.__doc__ and issubclass(klass, Described)
        }
        return cls.__doc__.format(**DOC_STRING_DATA, **mro_docs)

    @classmethod
    def lazy_get_description(cls):
        return DescriptionGetter(cls)


class DefaultSseMixin(Described):
    """
    If you want server-side encryption for all of the files that are uploaded to a bucket,
    you can enable SSE-B2 encryption as a default setting for the bucket.
    In order to do that pass ``--defaultServerSideEncryption=SSE-B2``.
    The default algorithm is set to AES256 which can by changed
    with ``--defaultServerSideEncryptionAlgorithm`` parameter.
    All uploads to that bucket, from the time default encryption is enabled onward,
    will then be encrypted with SSE-B2 by default.

    To disable default bucket encryption, use ``--defaultServerSideEncryption=none``.

    If ``--defaultServerSideEncryption`` is not provided,
    default server side encryption is determined by the server.

    .. note::

        Note that existing files in the bucket are not affected by default bucket encryption settings.
    """

    @classmethod
    def _setup_parser(cls, parser):
        parser.add_argument(
            '--defaultServerSideEncryption', default=None, choices=('SSE-B2', 'none')
        )
        parser.add_argument(
            '--defaultServerSideEncryptionAlgorithm', default='AES256', choices=('AES256',)
        )

        super()._setup_parser(parser)  # noqa

    @classmethod
    def _get_default_sse_setting(cls, args):
        mode = apply_or_none(EncryptionMode, args.defaultServerSideEncryption)
        if mode is not None:
            if mode == EncryptionMode.NONE:
                args.defaultServerSideEncryptionAlgorithm = None

            algorithm = apply_or_none(
                EncryptionAlgorithm, args.defaultServerSideEncryptionAlgorithm
            )
            return EncryptionSetting(mode=mode, algorithm=algorithm)

        return None


class DestinationSseMixin(Described):
    """
    To request SSE-B2 or SSE-C encryption for destination files,
    please set ``--destinationServerSideEncryption=SSE-B2/SSE-C``.
    The default algorithm is set to AES256 which can be changed
    with ``--destinationServerSideEncryptionAlgorithm`` parameter.
    Using SSE-C requires providing ``{B2_DESTINATION_SSE_C_KEY_B64_ENV_VAR}`` environment variable,
    containing the base64 encoded encryption key.
    If ``{B2_DESTINATION_SSE_C_KEY_ID_ENV_VAR}`` environment variable is provided,
    it's value will be saved as ``{SSE_C_KEY_ID_FILE_INFO_KEY_NAME}`` in the
    uploaded file's fileInfo.
    """

    @classmethod
    def _setup_parser(cls, parser):
        parser.add_argument(
            '--destinationServerSideEncryption', default=None, choices=('SSE-B2', 'SSE-C')
        )
        parser.add_argument(
            '--destinationServerSideEncryptionAlgorithm', default='AES256', choices=('AES256',)
        )

        super()._setup_parser(parser)  # noqa

    def _get_destination_sse_setting(self, args):
        mode = apply_or_none(EncryptionMode, args.destinationServerSideEncryption)
        if mode is not None:
            algorithm = apply_or_none(
                EncryptionAlgorithm, args.destinationServerSideEncryptionAlgorithm
            )
            if mode == EncryptionMode.SSE_B2:
                key = None
            elif mode == EncryptionMode.SSE_C:
                encryption_key_b64 = os.environ.get(B2_DESTINATION_SSE_C_KEY_B64_ENV_VAR)
                if not encryption_key_b64:
                    raise ValueError(
                        'Using SSE-C requires providing an encryption key via %s env var' %
                        B2_DESTINATION_SSE_C_KEY_B64_ENV_VAR
                    )
                key_id = os.environ.get(B2_DESTINATION_SSE_C_KEY_ID_ENV_VAR)
                if key_id is None:
                    self._print_stderr(
                        f'Encrypting file(s) with SSE-C without providing key id. '
                        f'Set {B2_DESTINATION_SSE_C_KEY_ID_ENV_VAR} to allow key identification.'
                    )
                key = EncryptionKey(secret=base64.b64decode(encryption_key_b64), key_id=key_id)
            else:
                raise NotImplementedError(f'Unsupported encryption mode for writes: {mode.value}')
            return EncryptionSetting(mode=mode, algorithm=algorithm, key=key)

        return None


class FileRetentionSettingMixin(Described):
    """
    Setting file retention settings requires the **writeFileRetentions** capability, and only works in bucket
    with fileLockEnabled=true. Providing ``--fileRetentionMode`` requires providing ``--retainUntil`` which has to
    be a future timestamp, in the form of an integer representing milliseconds
    since epoch. Leaving out these options results in a file retained according to bucket defaults.
    """

    @classmethod
    def _setup_parser(cls, parser):
        parser.add_argument(
            '--fileRetentionMode',
            default=None,
            choices=(RetentionMode.COMPLIANCE.value, RetentionMode.GOVERNANCE.value)
        )

        parser.add_argument(
            '--retainUntil',
            type=parse_millis_from_float_timestamp,
            default=None,
            metavar='TIMESTAMP'
        )
        super()._setup_parser(parser)  # noqa

    @classmethod
    def _get_file_retention_setting(cls, args):
        if (args.fileRetentionMode is None) != (args.retainUntil is None):
            raise ValueError(
                'provide either both --retainUntil and --fileRetentionMode or none of them'
            )

        file_retention_mode = apply_or_none(RetentionMode, args.fileRetentionMode)
        if file_retention_mode is None:
            return None

        return FileRetentionSetting(file_retention_mode, args.retainUntil)


class HeaderFlagsMixin(Described):
    @classmethod
    def _setup_parser(cls, parser: argparse.ArgumentParser) -> None:
        parser.add_argument(
            '--cache-control',
            help=
            "optional Cache-Control header, value based on RFC 2616 section 14.9, example: 'public, max-age=86400')"
        )
        parser.add_argument(
            '--content-disposition',
            help=
            "optional Content-Disposition header, value based on RFC 2616 section 19.5.1, example: 'attachment; filename=\"fname.ext\"'"
        )
        parser.add_argument(
            '--content-encoding',
            help=
            "optional Content-Encoding header, value based on RFC 2616 section 14.11, example: 'gzip'"
        )
        parser.add_argument(
            '--content-language',
            help=
            "optional Content-Language header, value based on RFC 2616 section 14.12, example: 'mi, en'"
        )
        parser.add_argument(
            '--expires',
            help=
            "optional Expires header, value based on RFC 2616 section 14.21, example: 'Thu, 01 Dec 2050 16:00:00 GMT'"
        )
        super()._setup_parser(parser)

    def _file_info_with_header_args(self, args,
                                    file_info: dict[str, str] | None) -> dict[str, str] | None:
        """Construct an updated file_info dictionary.
        Print a warning if any of file_info items will be overwritten by explicit header arguments.
        """
        add_file_info = {}
        overwritten = []
        if args.cache_control is not None:
            add_file_info['b2-cache-control'] = args.cache_control
        if args.content_disposition is not None:
            add_file_info['b2-content-disposition'] = args.content_disposition
        if args.content_encoding is not None:
            add_file_info['b2-content-encoding'] = args.content_encoding
        if args.content_language is not None:
            add_file_info['b2-content-language'] = args.content_language
        if args.expires is not None:
            add_file_info['b2-expires'] = args.expires

        for key, value in add_file_info.items():
            if file_info is not None and key in file_info and file_info[key] != value:
                overwritten.append(key)

        if overwritten:
            self._print_stderr(
                'The following file info items will be overwritten by explicit arguments:\n    ' +
                '\n    '.join(f'{key} = {add_file_info[key]}' for key in overwritten)
            )

        if add_file_info:
            return {**(file_info or {}), **add_file_info}
        return file_info


class LegalHoldMixin(Described):
    """
    Setting legal holds requires the **writeFileLegalHolds** capability, and only works in bucket
    with fileLockEnabled=true.
    """

    @classmethod
    def _setup_parser(cls, parser):
        parser.add_argument(
            '--legalHold', default=None, choices=(LegalHold.ON.value, LegalHold.OFF.value)
        )
        super()._setup_parser(parser)  # noqa

    @classmethod
    def _get_legal_hold_setting(cls, args) -> LegalHold:
        return apply_or_none(LegalHold.from_string_or_none, args.legalHold)


class SourceSseMixin(Described):
    """
    To access SSE-C encrypted files,
    please set ``--sourceServerSideEncryption=SSE-C``.
    The default algorithm is set to AES256 which can by changed
    with ``--sourceServerSideEncryptionAlgorithm`` parameter.
    Using SSE-C requires providing ``{B2_SOURCE_SSE_C_KEY_B64_ENV_VAR}`` environment variable,
    containing the base64 encoded encryption key.
    """

    @classmethod
    def _setup_parser(cls, parser):
        parser.add_argument('--sourceServerSideEncryption', default=None, choices=('SSE-C',))
        parser.add_argument(
            '--sourceServerSideEncryptionAlgorithm', default='AES256', choices=('AES256',)
        )

        super()._setup_parser(parser)  # noqa

    @classmethod
    def _get_source_sse_setting(cls, args):
        mode = apply_or_none(EncryptionMode, args.sourceServerSideEncryption)
        if mode is not None:
            algorithm = apply_or_none(EncryptionAlgorithm, args.sourceServerSideEncryptionAlgorithm)
            key = None
            if mode == EncryptionMode.SSE_C:
                encryption_key_b64 = os.environ.get(B2_SOURCE_SSE_C_KEY_B64_ENV_VAR)
                if not encryption_key_b64:
                    raise ValueError(
                        'Using SSE-C requires providing an encryption key via %s env var' %
                        B2_SOURCE_SSE_C_KEY_B64_ENV_VAR
                    )
                key = EncryptionKey(
                    secret=base64.b64decode(encryption_key_b64), key_id=UNKNOWN_KEY_ID
                )
            else:
                raise NotImplementedError(
                    f'Encryption modes other than {EncryptionMode.SSE_C.value} are not supported in reads'
                )
            return EncryptionSetting(mode=mode, algorithm=algorithm, key=key)

        return None


class WriteBufferSizeMixin(Described):
    """
    Use --write-buffer-size to set the size (in bytes) of the buffer used to write files.
    """

    @classmethod
    def _setup_parser(cls, parser):
        parser.add_argument('--write-buffer-size', type=int, metavar='BYTES')
        super()._setup_parser(parser)  # noqa


class SkipHashVerificationMixin(Described):
    """
    Use --skip-hash-verification to disable hash check on downloaded files.
    """

    @classmethod
    def _setup_parser(cls, parser):
        parser.add_argument('--skip-hash-verification', action='store_true', default=False)
        super()._setup_parser(parser)  # noqa


class MaxDownloadStreamsMixin(Described):
    """
    Use --max-download-streams-per-file to set max num of streams for parallel downloader.
    """

    @classmethod
    def _setup_parser(cls, parser):
        parser.add_argument('--max-download-streams-per-file', type=int)
        super()._setup_parser(parser)  # noqa


class FileIdAndOptionalFileNameMixin(Described):
    """
    Specifying the ``fileName`` is more efficient than leaving it out.
    If you omit the ``fileName``, it requires an initial query to B2
    to get the file name, before making the call to delete the
    file.  This extra query requires the ``readFiles`` capability.
    """

    @classmethod
    def _setup_parser(cls, parser):
        parser.add_argument('fileName', nargs='?')
        parser.add_argument('fileId')
        super()._setup_parser(parser)  # noqa

    def _get_file_name_from_args(self, args):
        if args.fileName is not None:
            return args.fileName
        file_info = self.api.get_file_info(args.fileId)
        return file_info.file_name


class B2URIFileArgMixin:
    @classmethod
    def _setup_parser(cls, parser):
        add_b2_file_argument(parser)
        super()._setup_parser(parser)

    def get_b2_uri_from_arg(self, args: argparse.Namespace) -> B2URIBase:
        return args.B2_URI


class B2URIFileIDArgMixin:
    @classmethod
    def _setup_parser(cls, parser):
        parser.add_argument('fileId')
        super()._setup_parser(parser)

    def get_b2_uri_from_arg(self, args: argparse.Namespace) -> B2URIBase:
        return B2FileIdURI(args.fileId)


class B2URIBucketNFilenameArgMixin:
    @classmethod
    def _setup_parser(cls, parser):
        parser.add_argument('bucketName')
        parser.add_argument('fileName')
        super()._setup_parser(parser)

    def get_b2_uri_from_arg(self, args: argparse.Namespace) -> B2URIBase:
        return B2URI(args.bucketName, args.fileName)


class UploadModeMixin(Described):
    """
    Use --incrementalMode to allow for incremental file uploads to safe bandwidth.  This will only affect files, which
    have been appended to since last upload.
    """

    @classmethod
    def _setup_parser(cls, parser):
        parser.add_argument('--incrementalMode', action='store_true')
        super()._setup_parser(parser)  # noqa

    @staticmethod
    def _get_upload_mode_from_args(args):
        if args.incrementalMode:
            return UploadMode.INCREMENTAL
        return UploadMode.FULL


class ProgressMixin(Described):
    """
    If the ``tqdm`` library is installed, progress bar is displayed
    on stderr.  Without it, simple text progress is printed.
    Use ``--noProgress`` to disable progress reporting (marginally improves performance in some cases).
    """

    @classmethod
    def _setup_parser(cls, parser):
        parser.add_argument(
            '--noProgress', action='store_true', help="progress will not be reported"
        )
        super()._setup_parser(parser)  # noqa


class LifecycleRulesMixin(Described):
    """
    Use `--lifecycleRule` to set lifecycle rule for the bucket.
    Multiple rules can be specified by repeating the option.

    `--lifecycleRules` option is deprecated and cannot be used together with --lifecycleRule.
    """

    @classmethod
    def _setup_parser(cls, parser):
        lifecycle_group = parser.add_mutually_exclusive_group()
        lifecycle_group.add_argument(
            '--lifecycleRule',
            action='append',
            default=None,
            type=functools.partial(validated_loads, expected_type=LifecycleRule),
            dest='lifecycleRules',
            help="Lifecycle rule in JSON format. Can be supplied multiple times.",
        )
        lifecycle_group.add_argument(
            '--lifecycleRules',
            type=functools.partial(validated_loads, expected_type=List[LifecycleRule]),
            help="(deprecated; use --lifecycleRule instead) List of lifecycle rules in JSON format.",
        )

        super()._setup_parser(parser)  # noqa


class ThreadsMixin(Described):
    """
    Use --threads to manually adjust number of threads used in the operation.
    Otherwise, the number of threads will be automatically chosen.
    """

    @classmethod
    def _setup_parser(cls, parser):
        parser.add_argument('--threads', type=int, default=None)
        super()._setup_parser(parser)  # noqa

    def _get_threads_from_args(self, args) -> int:
        return args.threads or DEFAULT_THREADS

    def _set_threads_from_args(self, args):
        threads = self._get_threads_from_args(args)
        # FIXME: This is using deprecated API. It should be be replaced when moving to b2sdk apiver 3.
        #        There is `max_download_workers` param in B2Api constructor for this.
        self.api.services.download_manager.set_thread_pool_size(threads)


class Command(Described):
    # Set to True for commands that receive sensitive information in arguments
    FORBID_LOGGING_ARGUMENTS = False

    deprecated = False

    # The registry for the subcommands, should be reinitialized  in subclass
    subcommands_registry = None

    # set to False for commands not requiring b2 authentication
    REQUIRES_AUTH = True

    def __init__(self, console_tool):
        self.console_tool = console_tool
        self.api = B2URIAdapter(console_tool.api)
        self.stdout = console_tool.stdout
        self.stderr = console_tool.stderr
        self.quiet = False

    @classmethod
    def name_and_alias(cls):
        name = mixed_case_to_hyphens(cls.__name__)
        alias = None
        if '-' in name:
            alias = name.replace('-', '_')
        return name, alias

    @classmethod
    def register_subcommand(cls, command_class):
        assert cls.subcommands_registry is not None, 'Initialize the registry class'
        name, _ = command_class.name_and_alias()
        decorator = cls.subcommands_registry.register(key=name)(command_class)
        return decorator

    @classmethod
    def create_parser(
        cls,
        subparsers: argparse._SubParsersAction | None = None,
        parents=None,
        for_docs=False,
        name: str | None = None
    ) -> argparse.ArgumentParser:
        """
        Creates a parser for the command.

        :param subparsers: subparsers object to which add new parser
        :param parents: created ArgumentParser `parents`, see `argparse.ArgumentParser`
        :param for_docs: if parser is to be used for documentation generation
        :return: created parser
        """
        if parents is None:
            parents = []

        description = cls._get_description()

        if name:
            alias = None
        else:
            name, alias = cls.name_and_alias()
        parser_kwargs = dict(
            prog=name,
            description=description,
            parents=parents,
            for_docs=for_docs,
            deprecated=cls.deprecated,
        )

        if subparsers is None:
            parser = B2ArgumentParser(**parser_kwargs)
        else:
            parser = subparsers.add_parser(
                parser_kwargs.pop('prog'),
                **parser_kwargs,
                aliases=[alias] if alias is not None and not for_docs else (),
                add_help_all=False,
            )
            # Register class that will handle this particular command, for both name and alias.
            parser.set_defaults(command_class=cls)

        cls._setup_parser(parser)

        if cls.subcommands_registry:
            if not parents:
                common_parser = B2ArgumentParser(add_help=False, add_help_all=False)
                common_parser.add_argument(
                    '--debugLogs', action='store_true', help=argparse.SUPPRESS
                )
                common_parser.add_argument('--verbose', action='store_true', help=argparse.SUPPRESS)
                common_parser.add_argument('--logConfig', help=argparse.SUPPRESS)
                common_parser.add_argument('--profile', default=None, help=argparse.SUPPRESS)
                common_parser.add_argument(
                    '-q', '--quiet', action='store_true', default=False, help=argparse.SUPPRESS
                )
                parents = [common_parser]

            subparsers = parser.add_subparsers(
                prog=parser.prog,
                title='usages',
                dest='command',
                parser_class=B2ArgumentParser,
            )
            subparsers.required = True
            for subcommand in cls.subcommands_registry.values():
                subcommand.create_parser(subparsers=subparsers, parents=parents, for_docs=for_docs)

        return parser

    def run(self, args):
        self.quiet = args.quiet
        return 0

    @classmethod
    def _setup_parser(cls, parser):
        pass

    @classmethod
    def _parse_file_infos(cls, args_info):
        file_infos = {}
        for info in args_info:
            parts = info.split('=', 1)
            if len(parts) == 1:
                raise BadFileInfo(info)
            file_infos[parts[0]] = parts[1]
        return file_infos

    def _print_json(self, data) -> None:
        return self._print(
            json.dumps(data, indent=4, sort_keys=True, cls=B2CliJsonEncoder), enforce_output=True
        )

    def _print(self, *args, enforce_output: bool = False, end: str | None = None) -> None:
        return self._print_standard_descriptor(
            self.stdout, "stdout", *args, enforce_output=enforce_output, end=end
        )

    def _print_stderr(self, *args, end: str | None = None) -> None:
        return self._print_standard_descriptor(
            self.stderr, "stderr", *args, enforce_output=True, end=end
        )

    def _print_standard_descriptor(
        self,
        descriptor,
        descriptor_name: str,
        *args,
        enforce_output: bool = False,
        end: str | None = None,
    ) -> None:
        """
        Prints to fd, unless quiet is set.

        :param descriptor: file descriptor to print to
        :param descriptor_name: name of the descriptor, used for error reporting
        :param args: object to be printed
        :param enforce_output: overrides quiet setting; Should not be used for anything other than data
        :param end: end of the line characters; None for default newline
        """
        if not self.quiet or enforce_output:
            self._print_helper(descriptor, descriptor.encoding, descriptor_name, *args, end=end)

    @classmethod
    def _print_helper(
        cls,
        descriptor,
        descriptor_encoding: str,
        descriptor_name: str,
        *args,
        end: str | None = None
    ):
        try:
            descriptor.write(' '.join(args))
        except UnicodeEncodeError:
            sys.stderr.write(
                "\nWARNING: Unable to print unicode.  Encoding for {} is: '{}'\n".format(
                    descriptor_name,
                    descriptor_encoding,
                )
            )
            args = [arg.encode('ascii', 'backslashreplace').decode() for arg in args]
            sys.stderr.write("Trying to print: %s\n" % args)
            descriptor.write(' '.join(args))
        descriptor.write("\n" if end is None else end)

    def __str__(self):
        return f'{self.__class__.__module__}.{self.__class__.__name__}'


class CmdReplacedByMixin:
    deprecated = True
    replaced_by_cmd: type[Command]

    def run(self, args):
        self._print_stderr(
            f'WARNING: {self.__class__.name_and_alias()[0]} command is deprecated. '
            f'Use {self.replaced_by_cmd.name_and_alias()[0]} instead.'
        )
        return super().run(args)

    @classmethod
    def _get_description(cls):
        return (
            f'{super()._get_description()}\n\n'
            f'.. warning::\n'
            f'   This command is deprecated. Use ``{cls.replaced_by_cmd.name_and_alias()[0]}`` instead.\n'
        )


class B2(Command):
    """
    This program provides command-line access to the B2 service.

    There are two flows of authorization:

    * call ``{NAME} authorize-account`` and have the credentials cached in sqlite
    * set ``{B2_APPLICATION_KEY_ID_ENV_VAR}`` and ``{B2_APPLICATION_KEY_ENV_VAR}`` environment
      variables when running this program

    This program caches authentication-related and other data in a local SQLite database.
    The location of this database is determined in the following way:

    If ``--profile`` arg is provided:
    * ``{XDG_CONFIG_HOME_ENV_VAR}/b2/db-<profile>.sqlite``, if ``{XDG_CONFIG_HOME_ENV_VAR}`` env var is set
    * ``{B2_ACCOUNT_INFO_PROFILE_FILE}``

    Otherwise:
    * ``{B2_ACCOUNT_INFO_ENV_VAR}`` env var's value, if set
    * ``{B2_ACCOUNT_INFO_DEFAULT_FILE}``, if it exists
    * ``{XDG_CONFIG_HOME_ENV_VAR}/b2/account_info``, if ``{XDG_CONFIG_HOME_ENV_VAR}`` env var is set
    * ``{B2_ACCOUNT_INFO_DEFAULT_FILE}``, as default

    If the directory ``{XDG_CONFIG_HOME_ENV_VAR}/b2`` does not exist (and is needed), it is created.
    Please note that the above rules may be changed in next versions of b2sdk, and in order to get
    reliable authentication file location you should use ``b2 get-account-info``.

    You can suppress command stdout & stderr output by using ``--quiet`` option.
    To supress only progress bar, use ``--noProgress`` option.

    For more details on one command:

    .. code-block::

        {NAME} <command> --help

    When authorizing with application keys, this tool requires that the key
    have the ``listBuckets`` capability so that it can take the bucket names
    you provide on the command line and translate them into bucket IDs for the
    B2 Storage service.  Each different command may required additional
    capabilities.  You can find the details for each command in the help for
    that command.

    A string provided via an optional environment variable ``{B2_USER_AGENT_APPEND_ENV_VAR}``
    will be appended to the User-Agent.
    """

    REQUIRES_AUTH = False

    subcommands_registry = ClassRegistry()

    @classmethod
    def name_and_alias(cls):
        return NAME, None

    def run(self, args):
        super().run(args)
        # Commands could be named via name or alias, so we fetch
        # the command from args assigned during parser preparation.
        return args.command_class


@B2.register_subcommand
class AuthorizeAccount(Command):
    """
    Prompts for Backblaze ``applicationKeyId`` and ``applicationKey`` (unless they are given
    on the command line).

    You can authorize with either the master application key or
    a normal application key.

    To use the master application key, provide the application key ID and
    application key from the ``B2 Cloud Storage Buckets`` page on
    the web site: https://secure.backblaze.com/b2_buckets.htm

    To use a normal application key, created with the ``create-key``
    command or on the web site, provide the application key ID
    and the application key itself.

    You can also optionally provide application key ID and application key
    using environment variables ``{B2_APPLICATION_KEY_ID_ENV_VAR}`` and
    ``{B2_APPLICATION_KEY_ENV_VAR}`` respectively.

    Stores an account auth token in a local cache, see

    .. code-block::

        {NAME} --help

    for details on how the location of this cache is determined.


    Requires capability:

    - **listBuckets**
    """

    FORBID_LOGGING_ARGUMENTS = True
    REQUIRES_AUTH = False

    @classmethod
    def _setup_parser(cls, parser):
        realm_group = parser.add_mutually_exclusive_group()
        realm_group.add_argument('--dev', action='store_true', help=argparse.SUPPRESS)
        realm_group.add_argument('--staging', action='store_true', help=argparse.SUPPRESS)
        realm_group.add_argument('--environment', help=argparse.SUPPRESS)

        parser.add_argument('applicationKeyId', nargs='?')
        parser.add_argument('applicationKey', nargs='?')
        super()._setup_parser(parser)

    def run(self, args):
        super().run(args)
        # Handle internal options for testing inside Backblaze.
        # These are not documented in the usage string.
        realm = self._get_realm(args)

        if args.applicationKeyId is None:
            args.applicationKeyId = (
                os.environ.get(B2_APPLICATION_KEY_ID_ENV_VAR) or
                input('Backblaze application key ID: ')
            )

        if args.applicationKey is None:
            args.applicationKey = (
                os.environ.get(B2_APPLICATION_KEY_ENV_VAR) or
                getpass.getpass('Backblaze application key: ')
            )

        return self.authorize(args.applicationKeyId, args.applicationKey, realm)

    def authorize(self, application_key_id, application_key, realm):
        """
        Perform the authorization and capability checks, report errors.

        :param application_key_id: application key ID used to authenticate
        :param application_key: application key
        :param realm: authorization realm
        :return: exit status
        """
        url = REALM_URLS.get(realm, realm)
        self._print_stderr(f"Using {url}")
        try:
            self.api.authorize_account(realm, application_key_id, application_key)

            allowed = self.api.account_info.get_allowed()
            if 'listBuckets' not in allowed['capabilities']:
                logger.error(
                    'ConsoleTool cannot work with a bucket-restricted key and no listBuckets capability'
                )
                self._print_stderr(
                    'ERROR: application key has no listBuckets capability, which is required for the b2 command-line tool'
                )
                self.api.account_info.clear()
                return 1
            if allowed['bucketId'] is not None and allowed['bucketName'] is None:
                logger.error('ConsoleTool has bucket-restricted key and the bucket does not exist')
                self._print_stderr(
                    "ERROR: application key is restricted to bucket id '{}', which no longer exists"
                    .format(allowed['bucketId'])
                )
                self.api.account_info.clear()
                return 1
            return 0
        except B2Error as e:
            logger.exception('ConsoleTool account authorization error')
            self._print_stderr('ERROR: unable to authorize account: ' + str(e))
            return 1

    @classmethod
    def _get_realm(cls, args):
        if args.dev:
            return 'dev'
        if args.staging:
            return 'staging'
        if args.environment:
            return args.environment

        return os.environ.get(B2_ENVIRONMENT_ENV_VAR, 'production')


@B2.register_subcommand
class CancelAllUnfinishedLargeFiles(Command):
    """
    Lists all large files that have been started but not
    finished and cancels them.  Any parts that have been
    uploaded will be deleted.

    Requires capability:

    - **listFiles**
    - **writeFiles**
    """

    @classmethod
    def _setup_parser(cls, parser):
        parser.add_argument('bucketName').completer = bucket_name_completer
        super()._setup_parser(parser)

    def run(self, args):
        super().run(args)
        bucket = self.api.get_bucket_by_name(args.bucketName)
        for file_version in bucket.list_unfinished_large_files():
            bucket.cancel_large_file(file_version.file_id)
            self._print(file_version.file_id, 'canceled')
        return 0


@B2.register_subcommand
class CancelLargeFile(Command):
    """
    Cancels a large file upload.  Used to undo a ``start-large-file``.

    Cannot be used once the file is finished.  After finishing,
    using ``delete-file-version`` to delete the large file.

    Requires capability:

    - **writeFiles**
    """

    @classmethod
    def _setup_parser(cls, parser):
        parser.add_argument('fileId')
        super()._setup_parser(parser)

    def run(self, args):
        super().run(args)
        self.api.cancel_large_file(args.fileId)
        self._print(args.fileId, 'canceled')
        return 0


@B2.register_subcommand
class ClearAccount(Command):
    """
    Erases everything in local cache.

    See

    .. code-block::

        {NAME} --help

    for details on how the location of this cache is determined.
    """

    REQUIRES_AUTH = False

    def run(self, args):
        super().run(args)
        self.api.account_info.clear()
        return 0


@B2.register_subcommand
class CopyFileById(
    HeaderFlagsMixin, DestinationSseMixin, SourceSseMixin, FileRetentionSettingMixin,
    LegalHoldMixin, Command
):
    """
    Copy a file version to the given bucket (server-side, **not** via download+upload).
    Copies the contents of the source B2 file to destination bucket
    and assigns the given name to the new B2 file,
    possibly setting options like server-side encryption and retention.

    {FILE_RETENTION_COMPATIBILITY_WARNING}

    By default, it copies the file info and content type, therefore ``--contentType`` and ``--info`` are optional.
    If one of them is set, the other has to be set as well.

    To force the destination file to have empty fileInfo, use ``--noInfo``.

    By default, the whole file gets copied, but you can copy an (inclusive!) range of bytes
    from the source file to the new file using ``--range`` option.

    Each ``--info`` entry is in the form ``a=b``, you can specify many.

    The maximum file size is 5GB or 10TB, depending on capability of installed ``b2sdk`` version.

    {DESTINATIONSSEMIXIN}
    {SOURCESSEMIXIN}
    {FILERETENTIONSETTINGMIXIN}
    {LEGALHOLDMIXIN}

    If either the source or the destination uses SSE-C and ``--contentType`` and ``--info`` are not provided, then
    to perform the copy the source file's metadata has to be fetched first - an additional request to B2 cloud has
    to be made. To achieve that, provide ``--fetchMetadata``. Without that flag, the command will fail.

    Requires capability:

    - **readFiles** (if ``sourceFileId`` bucket is private)
    - **writeFiles**
    """

    @classmethod
    def _setup_parser(cls, parser):
        parser.add_argument('--fetchMetadata', action='store_true', default=False)
        parser.add_argument('--metadataDirective', default=None, help=argparse.SUPPRESS)
        parser.add_argument('--contentType')
        parser.add_argument('--range', type=parse_range)

        info_group = parser.add_mutually_exclusive_group()

        info_group.add_argument('--info', action='append')
        info_group.add_argument('--noInfo', action='store_true', default=False)

        parser.add_argument('sourceFileId')
        parser.add_argument('destinationBucketName')
        parser.add_argument('b2FileName')

        super()._setup_parser(parser)  # add parameters from the mixins

    def run(self, args):
        super().run(args)
        file_infos = None
        if args.info:
            file_infos = self._parse_file_infos(args.info)
        elif args.noInfo:
            file_infos = {}
        file_infos = self._file_info_with_header_args(args, file_infos)

        if args.metadataDirective is not None:
            self._print_stderr(
                '--metadataDirective is deprecated, the value of this argument is determined based on the existence of '
                '--contentType and --info.'
            )

        bucket = self.api.get_bucket_by_name(args.destinationBucketName)
        destination_encryption_setting = self._get_destination_sse_setting(args)
        source_encryption_setting = self._get_source_sse_setting(args)
        legal_hold = self._get_legal_hold_setting(args)
        file_retention = self._get_file_retention_setting(args)
        if args.range is not None:
            range_args = {
                'offset': args.range[0],
                'length': args.range[1] - args.range[0] + 1,
            }
        else:
            range_args = {}
        source_file_info, source_content_type = self._determine_source_metadata(
            source_file_id=args.sourceFileId,
            source_encryption=source_encryption_setting,
            destination_encryption=destination_encryption_setting,
            target_content_type=args.contentType,
            target_file_info=file_infos,
            fetch_if_necessary=args.fetchMetadata,
        )
        file_version = bucket.copy(
            args.sourceFileId,
            args.b2FileName,
            **range_args,
            content_type=args.contentType,
            file_info=file_infos,
            destination_encryption=destination_encryption_setting,
            source_encryption=source_encryption_setting,
            legal_hold=legal_hold,
            file_retention=file_retention,
            source_file_info=source_file_info,
            source_content_type=source_content_type,
        )
        self._print_json(file_version)
        return 0

    def _is_ssec(self, encryption: EncryptionSetting | None):
        if encryption is not None and encryption.mode == EncryptionMode.SSE_C:
            return True
        return False

    def _determine_source_metadata(
        self,
        source_file_id: str,
        destination_encryption: EncryptionSetting | None,
        source_encryption: EncryptionSetting | None,
        target_file_info: dict | None,
        target_content_type: str | None,
        fetch_if_necessary: bool,
    ) -> tuple[dict | None, str | None]:
        """Determine if source file metadata is necessary to perform the copy - due to sse_c_key_id"""
        if not self._is_ssec(source_encryption) and not self._is_ssec(
            destination_encryption
        ):  # no sse-c, no problem
            return None, None
        if target_file_info is not None or target_content_type is not None:  # metadataDirective=REPLACE, no problem
            return None, None
        if not fetch_if_necessary:
            raise ValueError(
                'Attempting to copy file with metadata while either source or destination uses '
                'SSE-C. Use --fetchMetadata to fetch source file metadata before copying.'
            )
        source_file_version = self.api.get_file_info(source_file_id)
        return source_file_version.file_info, source_file_version.content_type


@B2.register_subcommand
class CreateBucket(DefaultSseMixin, LifecycleRulesMixin, Command):
    """
    Creates a new bucket.  Prints the ID of the bucket created.

    Optionally stores bucket info, CORS rules and lifecycle rules with the bucket.
    These can be given as JSON on the command line.

    {DEFAULTSSEMIXIN}
    {LIFECYCLERULESMIXIN}

    Requires capability:

    - **writeBuckets**
    - **readBucketEncryption**
    - **writeBucketEncryption**
    - **writeBucketRetentions**
    """

    @classmethod
    def _setup_parser(cls, parser):
        parser.add_argument('--bucketInfo', type=validated_loads)
        parser.add_argument(
            '--corsRules',
            type=validated_loads,
            help=
            "If given, the bucket will have a 'custom' CORS configuration. Accepts a JSON string."
        )
        parser.add_argument(
            '--fileLockEnabled',
            action='store_true',
            help=
            "If given, the bucket will have the file lock mechanism enabled. This parameter cannot be changed after bucket creation."
        )
        parser.add_argument('--replication', type=validated_loads)
        parser.add_argument('bucketName')
        parser.add_argument('bucketType', choices=CREATE_BUCKET_TYPES)

        super()._setup_parser(parser)  # add parameters from the mixins

    def run(self, args):
        super().run(args)
        encryption_setting = self._get_default_sse_setting(args)
        bucket = self.api.create_bucket(
            args.bucketName,
            args.bucketType,
            bucket_info=args.bucketInfo,
            cors_rules=args.corsRules,
            lifecycle_rules=args.lifecycleRules,
            default_server_side_encryption=encryption_setting,
            is_file_lock_enabled=args.fileLockEnabled,
            replication=args.replication and ReplicationConfiguration.from_dict(args.replication),
        )
        self._print(bucket.id_)
        return 0


@B2.register_subcommand
class CreateKey(Command):
    """
    Creates a new application key.  Prints the application key information.  This is the only
    time the application key itself will be returned.  Listing application keys will show
    their IDs, but not the secret keys.

    The capabilities are passed in as a comma-separated list, like ``readFiles,writeFiles``.
    Optionally, you can pass all capabilities known to this client with ``--allCapabilities``.

    The ``duration`` is the length of time (in seconds) the new application key will exist.
    When the time expires the key will disappear and will no longer be usable.  If not
    specified, the key will not expire.

    The ``bucket`` is the name of a bucket in the account.  When specified, the key
    will only allow access to that bucket.

    The ``namePrefix`` restricts file access to files whose names start with the prefix.

    The output is the new application key ID, followed by the application key itself.
    The two values returned are the two that you pass to ``authorize-account`` to use the key.

    Requires capability:

    - **writeKeys**
    """

    @classmethod
    def _setup_parser(cls, parser):
        parser.add_argument('--bucket')
        parser.add_argument('--namePrefix')
        parser.add_argument('--duration', type=int)
        parser.add_argument('keyName')

        capabilities = parser.add_mutually_exclusive_group(required=True)
        capabilities.add_argument('capabilities', type=parse_comma_separated_list, nargs='?')
        capabilities.add_argument('--allCapabilities', action='store_true')
        super()._setup_parser(parser)

    def run(self, args):
        super().run(args)
        # Translate the bucket name into a bucketId
        if args.bucket is None:
            bucket_id_or_none = None
        else:
            bucket_id_or_none = self.api.get_bucket_by_name(args.bucket).id_

        if args.allCapabilities:
            args.capabilities = ALL_CAPABILITIES

        application_key = self.api.create_key(
            capabilities=args.capabilities,
            key_name=args.keyName,
            valid_duration_seconds=args.duration,
            bucket_id=bucket_id_or_none,
            name_prefix=args.namePrefix
        )

        self._print(f'{application_key.id_} {application_key.application_key}')
        return 0


@B2.register_subcommand
class DeleteBucket(Command):
    """
    Deletes the bucket with the given name.

    Requires capability:

    - **deleteBuckets**
    """

    @classmethod
    def _setup_parser(cls, parser):
        parser.add_argument('bucketName').completer = bucket_name_completer
        super()._setup_parser(parser)

    def run(self, args):
        super().run(args)
        bucket = self.api.get_bucket_by_name(args.bucketName)
        self.api.delete_bucket(bucket)
        return 0


@B2.register_subcommand
class DeleteFileVersion(FileIdAndOptionalFileNameMixin, Command):
    """
    Permanently and irrevocably deletes one version of a file.

    {FILEIDANDOPTIONALFILENAMEMIXIN}

    If a file is in governance retention mode, and the retention period has not expired, adding ``--bypassGovernance``
    is required.

    Requires capability:

    - **deleteFiles**
    - **readFiles** (if file name not provided)

    and optionally:

    - **bypassGovernance**
    """

    @classmethod
    def _setup_parser(cls, parser):
        super()._setup_parser(parser)
        parser.add_argument('--bypassGovernance', action='store_true', default=False)

    def run(self, args):
        super().run(args)
        file_name = self._get_file_name_from_args(args)
        file_info = self.api.delete_file_version(args.fileId, file_name, args.bypassGovernance)
        self._print_json(file_info)
        return 0


@B2.register_subcommand
class DeleteKey(Command):
    """
    Deletes the specified application key by its ID.

    Requires capability:

    - **deleteKeys**
    """

    @classmethod
    def _setup_parser(cls, parser):
        parser.add_argument('applicationKeyId')
        super()._setup_parser(parser)

    def run(self, args):
        super().run(args)
        application_key = self.api.delete_key_by_id(application_key_id=args.applicationKeyId)
        self._print(application_key.id_)
        return 0


class DownloadCommand(
    ProgressMixin, SourceSseMixin, WriteBufferSizeMixin, SkipHashVerificationMixin, Command
):
    """ helper methods for returning results from download commands """

    def _print_download_info(self, downloaded_file: DownloadedFile):
        download_version = downloaded_file.download_version
        self._print_file_attribute('File name', download_version.file_name)
        self._print_file_attribute('File id', download_version.id_)
        self._print_file_attribute('File size', str(download_version.content_length))
        self._print_file_attribute('Content type', download_version.content_type)
        self._print_file_attribute('Content sha1', download_version.content_sha1)
        self._print_file_attribute(
            'Encryption', self._represent_encryption(download_version.server_side_encryption)
        )
        self._print_file_attribute(
            'Retention', self._represent_retention(download_version.file_retention)
        )
        self._print_file_attribute(
            'Legal hold', self._represent_legal_hold(download_version.legal_hold)
        )
        for label, attr_name in [
            ('CacheControl', 'cache_control'),
            ('Expires', 'expires'),
            ('ContentDisposition', 'content_disposition'),
            ('ContentLanguage', 'content_language'),
            ('ContentEncoding', 'content_encoding'),
        ]:
            attr_value = getattr(download_version, attr_name)
            if attr_value is not None:
                self._print_file_attribute(label, attr_value)
        for name in sorted(download_version.file_info):
            self._print_file_attribute(f'INFO {name}', download_version.file_info[name])
        if download_version.content_sha1 != 'none':
            self._print('Checksum matches')
        return 0

    @classmethod
    def _represent_encryption(cls, encryption: EncryptionSetting):
        # TODO: refactor to use "match" syntax after dropping python 3.9 support
        if encryption.mode is EncryptionMode.NONE:
            return 'none'
        result = f'mode={encryption.mode.value}, algorithm={encryption.algorithm.value}'
        if encryption.mode is EncryptionMode.SSE_B2:
            pass
        elif encryption.mode is EncryptionMode.SSE_C:
            if encryption.key.key_id is not None:
                result += f', key_id={encryption.key.key_id}'
        else:
            raise ValueError(f'Unsupported encryption mode: {encryption.mode}')

        return result

    @classmethod
    def _represent_retention(cls, retention: FileRetentionSetting):
        if retention.mode is RetentionMode.NONE:
            return 'none'
        if retention.mode is RetentionMode.UNKNOWN:
            return '<unauthorized to read>'
        if retention.mode in (RetentionMode.COMPLIANCE, RetentionMode.GOVERNANCE):
            return 'mode={}, retainUntil={}'.format(
                retention.mode.value,
                datetime.datetime.fromtimestamp(
                    retention.retain_until / 1000, datetime.timezone.utc
                )
            )
        raise ValueError(f'Unsupported retention mode: {retention.mode}')

    @classmethod
    def _represent_legal_hold(cls, legal_hold: LegalHold):
        if legal_hold in (LegalHold.ON, LegalHold.OFF):
            return legal_hold.value
        if legal_hold is LegalHold.UNKNOWN:
            return '<unauthorized to read>'
        if legal_hold is LegalHold.UNSET:
            return '<unset>'
        raise ValueError(f'Unsupported legal hold: {legal_hold}')

    def _print_file_attribute(self, label, value):
        self._print((label + ':').ljust(20) + ' ' + value)

    def get_local_output_filepath(self, filename: str) -> pathlib.Path:
        if filename == '-':
            return STDOUT_FILEPATH
        return pathlib.Path(filename)


class DownloadFileBase(
    ThreadsMixin,
    MaxDownloadStreamsMixin,
    DownloadCommand,
):
    """
    Downloads the given file-like object, and stores it in the given local file.

    {PROGRESSMIXIN}
    {THREADSMIXIN}
    {SOURCESSEMIXIN}
    {WRITEBUFFERSIZEMIXIN}
    {SKIPHASHVERIFICATIONMIXIN}
    {MAXDOWNLOADSTREAMSMIXIN}

    Requires capability:

    - **readFiles**
    """

    def run(self, args):
        super().run(args)
        progress_listener = make_progress_listener(
            args.localFileName, args.noProgress or args.quiet
        )
        encryption_setting = self._get_source_sse_setting(args)
        self._set_threads_from_args(args)

        b2_uri = self.get_b2_uri_from_arg(args)
        downloaded_file = self.api.download_file_by_uri(
            b2_uri, progress_listener, encryption=encryption_setting
        )

        self._print_download_info(downloaded_file)
        output_filepath = self.get_local_output_filepath(args.localFileName)
        downloaded_file.save_to(output_filepath)
        self._print('Download finished')

        return 0


@B2.register_subcommand
class DownloadFile(B2URIFileArgMixin, DownloadFileBase):
    __doc__ = DownloadFileBase.__doc__

    @classmethod
    def _setup_parser(cls, parser):
        super()._setup_parser(parser)
        parser.add_argument('localFileName')

    def get_b2_uri_from_arg(self, args: argparse.Namespace) -> B2URIBase:
        return args.B2_URI


@B2.register_subcommand
class DownloadFileById(CmdReplacedByMixin, B2URIFileIDArgMixin, DownloadFileBase):
    __doc__ = DownloadFileBase.__doc__
    replaced_by_cmd = DownloadFile

    @classmethod
    def _setup_parser(cls, parser):
        super()._setup_parser(parser)
        parser.add_argument('localFileName')


@B2.register_subcommand
class DownloadFileByName(CmdReplacedByMixin, B2URIBucketNFilenameArgMixin, DownloadFileBase):
    __doc__ = DownloadFileBase.__doc__
    replaced_by_cmd = DownloadFile

    @classmethod
    def _setup_parser(cls, parser):
        super()._setup_parser(parser)
        parser.add_argument('localFileName')


@B2.register_subcommand
class Cat(B2URIFileArgMixin, DownloadCommand):
    """
    Download content of a file-like object identified by B2 URI directly to stdout.

    {PROGRESSMIXIN}
    {SOURCESSEMIXIN}
    {WRITEBUFFERSIZEMIXIN}
    {SKIPHASHVERIFICATIONMIXIN}

    Requires capability:

    - **readFiles**
    """

    def run(self, args):
        super().run(args)
        target_filename = '-'
        progress_listener = make_progress_listener(target_filename, args.noProgress or args.quiet)
        encryption_setting = self._get_source_sse_setting(args)
        file_request = self.api.download_file_by_uri(
            args.B2_URI, progress_listener=progress_listener, encryption=encryption_setting
        )
        output_filepath = self.get_local_output_filepath(target_filename)
        file_request.save_to(output_filepath)
        return 0


@B2.register_subcommand
class GetAccountInfo(Command):
    """
    Shows the account ID, key, auth token, URLs, and what capabilities
    the current application keys has.
    """

    def run(self, args):
        super().run(args)
        account_info = self.api.account_info
        data = dict(
            accountId=account_info.get_account_id(),
            accountFilePath=getattr(
                account_info,
                'filename',
                None,
            ),  # missing in StubAccountInfo in tests
            allowed=account_info.get_allowed(),
            applicationKeyId=account_info.get_application_key_id(),
            applicationKey=account_info.get_application_key(),
            isMasterKey=account_info.is_master_key(),
            accountAuthToken=account_info.get_account_auth_token(),
            apiUrl=account_info.get_api_url(),
            downloadUrl=account_info.get_download_url(),
            s3endpoint=account_info.get_s3_api_url(),
        )
        self._print_json(data)
        return 0


@B2.register_subcommand
class GetBucket(Command):
    """
    Prints all of the information about the bucket, including
    bucket info, CORS rules and lifecycle rules.

    If ``--showSize`` is specified, then display the number of files
    (``fileCount``) in the bucket and the aggregate size of all files
    (``totalSize``). Hidden files and hide markers are accounted for
    in the reported number of files, and hidden files also
    contribute toward the reported aggregate size, whereas hide
    markers do not. Each version of a file counts as an individual
    file, and its size contributes toward the aggregate size.
    Analysis is recursive.

    .. note::

        Note that ``--showSize`` requires multiple
        API calls, and will therefore incur additional latency,
        computation, and Class C transactions.

    Requires capability:

    - **listBuckets**
    """

    @classmethod
    def _setup_parser(cls, parser):
        parser.add_argument('--showSize', action='store_true')
        parser.add_argument('bucketName').completer = bucket_name_completer
        super()._setup_parser(parser)

    def run(self, args):
        super().run(args)
        # This always wants up-to-date info, so it does not use
        # the bucket cache.
        for b in self.api.list_buckets(args.bucketName):
            if not args.showSize:
                self._print_json(b)
                return 0
            else:
                result = b.as_dict()
                # `files` is a generator. We don't want to collect all of the values from the
                # generator, as there many be billions of files in a large bucket.
                files = b.ls("", latest_only=False, recursive=True)
                # `files` yields tuples of (file_version, folder_name). We don't care about
                # `folder_name`, so just access the first slot of the tuple directly in the
                # reducer. We can't ask a generator for its size, as the elements are yielded
                # lazily, so we need to accumulate the count as we go. By using a tuple of
                # (file count, total size), we can obtain the desired information very compactly
                # and efficiently.
                count_size_tuple = functools.reduce(
                    (lambda partial, f: (partial[0] + 1, partial[1] + f[0].size)), files, (0, 0)
                )
                result['fileCount'] = count_size_tuple[0]
                result['totalSize'] = count_size_tuple[1]
                self._print_json(result)
                return 0
        self._print_stderr('bucket not found: ' + args.bucketName)
        return 1


class FileInfoBase(Command):
    """
    Prints all of the information about the object, but not its contents.

    Requires capability:

    - **readFiles**
    """

    def run(self, args):
        super().run(args)
        b2_uri = self.get_b2_uri_from_arg(args)
        file_version = self.api.get_file_info_by_uri(b2_uri)
        self._print_json(file_version)
        return 0


@B2.register_subcommand
class FileInfo(B2URIFileArgMixin, FileInfoBase):
    __doc__ = FileInfoBase.__doc__


@B2.register_subcommand
class GetFileInfo(CmdReplacedByMixin, B2URIFileIDArgMixin, FileInfoBase):
    __doc__ = FileInfoBase.__doc__
    replaced_by_cmd = FileInfo


@B2.register_subcommand
class GetDownloadAuth(Command):
    """
    Prints an authorization token that is valid only for downloading
    files from the given bucket.

    The token is valid for the duration specified, which defaults
    to 86400 seconds (one day).

    Only files that match that given prefix can be downloaded with
    the token.  The prefix defaults to "", which matches all files
    in the bucket.

    Requires capability:

    - **shareFiles**
    """

    @classmethod
    def _setup_parser(cls, parser):
        parser.add_argument('--prefix', default='')
        parser.add_argument('--duration', type=int, default=86400)
        parser.add_argument('bucketName').completer = bucket_name_completer
        super()._setup_parser(parser)

    def run(self, args):
        super().run(args)
        bucket = self.api.get_bucket_by_name(args.bucketName)
        auth_token = bucket.get_download_authorization(
            file_name_prefix=args.prefix, valid_duration_in_seconds=args.duration
        )
        self._print(auth_token)
        return 0


@B2.register_subcommand
class GetDownloadUrlWithAuth(Command):
    """
    Prints a URL to download the given file.  The URL includes an authorization
    token that allows downloads from the given bucket for files whose names
    start with the given file name.

    The URL will work for the given file, but is not specific to that file.  Files
    with longer names that start with the give file name can also be downloaded
    with the same auth token.

    The token is valid for the duration specified, which defaults
    to 86400 seconds (one day).

    Requires capability:

    - **shareFiles**
    """

    @classmethod
    def _setup_parser(cls, parser):
        parser.add_argument('--duration', type=int, default=86400)
        parser.add_argument('bucketName').completer = bucket_name_completer
        parser.add_argument('fileName').completer = file_name_completer
        super()._setup_parser(parser)

    def run(self, args):
        super().run(args)
        bucket = self.api.get_bucket_by_name(args.bucketName)
        auth_token = bucket.get_download_authorization(
            file_name_prefix=args.fileName, valid_duration_in_seconds=args.duration
        )
        base_url = self.api.get_download_url_for_file_name(args.bucketName, args.fileName)
        url = base_url + '?Authorization=' + auth_token
        self._print(url)
        return 0


@B2.register_subcommand
class HideFile(Command):
    """
    Uploads a new, hidden, version of the given file.

    Requires capability:

    - **writeFiles**
    """

    @classmethod
    def _setup_parser(cls, parser):
        parser.add_argument('bucketName').completer = bucket_name_completer
        parser.add_argument('fileName').completer = file_name_completer
        super()._setup_parser(parser)

    def run(self, args):
        super().run(args)
        bucket = self.api.get_bucket_by_name(args.bucketName)
        file_info = bucket.hide_file(args.fileName)
        self._print_json(file_info)
        return 0


@B2.register_subcommand
class ListBuckets(Command):
    """
    Lists all of the buckets in the current account.

    Output lines list the bucket ID, bucket type, and bucket name,
    and look like this:

    .. code-block::

        98c960fd1cb4390c5e0f0519  allPublic   my-bucket

    Alternatively, the ``--json`` option produces machine-readable output
    similar (but not identical) to the server api response format.

    Requires capability:

    - **listBuckets**
    """

    @classmethod
    def _setup_parser(cls, parser):
        parser.add_argument('--json', action='store_true')
        super()._setup_parser(parser)

    def run(self, args):
        super().run(args)
        buckets = self.api.list_buckets()
        if args.json:
            self._print_json(list(buckets))
            return 0

        for b in buckets:
            self._print('%s  %-10s  %s' % (b.id_, b.type_, b.name))
        return 0


@B2.register_subcommand
class ListKeys(Command):
    """
    Lists the application keys for the current account.

    The columns in the output are:

    - ID of the application key
    - Name of the application key
    - Name of the bucket the key is restricted to, or ``-`` for no restriction
    - Date of expiration, or ``-``
    - Time of expiration, or ``-``
    - File name prefix, in single quotes
    - Command-separated list of capabilities

    None of the values contain whitespace.

    For keys restricted to buckets that do not exist any more, the bucket name is
    replaced with ``id=<bucketId>``, because deleted buckets do not have names any
    more.

    Requires capability:

    - **listKeys**
    """

    @classmethod
    def _setup_parser(cls, parser):
        parser.add_argument('--long', action='store_true')
        super()._setup_parser(parser)

    def __init__(self, console_tool):
        super().__init__(console_tool)
        self.bucket_id_to_bucket_name = None

    def run(self, args):
        super().run(args)
        for key in self.api.list_keys():
            self.print_key(key, args.long)

        return 0

    def print_key(self, key: ApplicationKey, is_long_format: bool):
        if is_long_format:
            format_str = "{keyId}   {keyName:20s}   {bucketName:20s}   {dateStr:10s}   {timeStr:8s}   '{namePrefix}'   {capabilities}"
        else:
            format_str = '{keyId}   {keyName:20s}'
        timestamp_or_none = apply_or_none(int, key.expiration_timestamp_millis)
        (date_str, time_str) = self.timestamp_display(timestamp_or_none)
        key_str = format_str.format(
            keyId=key.id_,
            keyName=key.key_name,
            bucketName=self.bucket_display_name(key.bucket_id),
            namePrefix=(key.name_prefix or ''),
            capabilities=','.join(key.capabilities),
            dateStr=date_str,
            timeStr=time_str,
        )
        self._print(key_str)

    def bucket_display_name(self, bucket_id):
        # Special case for no bucket ID
        if bucket_id is None:
            return '-'

        # Make sure we have the map
        if self.bucket_id_to_bucket_name is None:
            self.bucket_id_to_bucket_name = dict((b.id_, b.name) for b in self.api.list_buckets())

        return self.bucket_id_to_bucket_name.get(bucket_id, 'id=' + bucket_id)

    def timestamp_display(self, timestamp_or_none):
        """
        Returns a pair (date_str, time_str) for the given timestamp
        """
        if timestamp_or_none is None:
            return '-', '-'
        else:
            timestamp = timestamp_or_none
            dt = datetime.datetime.utcfromtimestamp(timestamp / 1000)
            return dt.strftime('%Y-%m-%d'), dt.strftime('%H:%M:%S')


@B2.register_subcommand
class ListParts(Command):
    """
    Lists all of the parts that have been uploaded for the given
    large file, which must be a file that was started but not
    finished or canceled.

    Requires capability:

    - **writeFiles**
    """

    @classmethod
    def _setup_parser(cls, parser):
        parser.add_argument('largeFileId')
        super()._setup_parser(parser)

    def run(self, args):
        super().run(args)
        for part in self.api.list_parts(args.largeFileId):
            self._print('%5d  %9d  %s' % (part.part_number, part.content_length, part.content_sha1))
        return 0


@B2.register_subcommand
class ListUnfinishedLargeFiles(Command):
    """
    Lists all of the large files in the bucket that were started,
    but not finished or canceled.

    Requires capability:

    - **listFiles**
    """

    @classmethod
    def _setup_parser(cls, parser):
        parser.add_argument('bucketName').completer = bucket_name_completer
        super()._setup_parser(parser)

    def run(self, args):
        super().run(args)
        bucket = self.api.get_bucket_by_name(args.bucketName)
        for unfinished in bucket.list_unfinished_large_files():
            file_info_text = ' '.join(
                f'{k}={unfinished.file_info[k]}' for k in sorted(unfinished.file_info)
            )
            self._print(
                f'{unfinished.file_id} {unfinished.file_name} {unfinished.content_type} {file_info_text}'
            )
        return 0


class AbstractLsCommand(Command, metaclass=ABCMeta):
    """
    The ``--versions`` option selects all versions of each file, not
    just the most recent.

    The ``--recursive`` option will descend into folders, and will select
    only files, not folders.

    The ``--withWildcard`` option will allow using ``*``, ``?`` and ```[]```
    characters in ``folderName`` as a greedy wildcard, single character
    wildcard and range of characters. It requires the ``--recursive`` option.
    Remember to quote ``folderName`` to avoid shell expansion.
    """

    @classmethod
    def _setup_parser(cls, parser):
        parser.add_argument('--versions', action='store_true')
        parser.add_argument('-r', '--recursive', action='store_true')
        parser.add_argument('--withWildcard', action='store_true')
        parser.add_argument('bucketName').completer = bucket_name_completer
        parser.add_argument('folderName', nargs='?').completer = file_name_completer
        super()._setup_parser(parser)

    def _print_files(self, args):
        generator = self._get_ls_generator(args)

        for file_version, folder_name in generator:
            self._print_file_version(args, file_version, folder_name)

    def _print_file_version(
        self,
        args,
        file_version: FileVersion,
        folder_name: str | None,
    ) -> None:
        self._print(folder_name or file_version.file_name)

    def _get_ls_generator(self, args):
        start_file_name = args.folderName or ''

        bucket = self.api.get_bucket_by_name(args.bucketName)

        try:
            yield from bucket.ls(
                start_file_name,
                latest_only=not args.versions,
                recursive=args.recursive,
                with_wildcard=args.withWildcard,
            )
        except ValueError as error:
            # Wrap these errors into B2Error. At the time of writing there's
            # exactly one – `with_wildcard` being passed without `recursive` option.
            raise B2Error(error.args[0])


@B2.register_subcommand
class Ls(AbstractLsCommand):
    """
    Using the file naming convention that ``/`` separates folder
    names from their contents, returns a list of the files
    and folders in a given folder.  If no folder name is given,
    lists all files at the top level.

    The ``--long`` option produces very wide multi-column output
    showing the upload date/time, file size, file id, whether it
    is an uploaded file or the hiding of a file, and the file
    name.  Folders don't really exist in B2, so folders are
    shown with ``-`` in each of the fields other than the name.

    The ``--json`` option produces machine-readable output similar to
    the server api response format.

    The ``--replication`` option adds replication status

    {ABSTRACTLSCOMMAND}

    Examples

    .. note::

        Note the use of quotes, to ensure that special
        characters are not expanded by the shell.


    List csv and tsv files (in any directory, in the whole bucket):

    .. code-block::

        {NAME} ls --recursive --withWildcard bucketName "*.[ct]sv"


    List all info.txt files from buckets bX, where X is any character:

    .. code-block::

        {NAME} ls --recursive --withWildcard bucketName "b?/info.txt"


    List all pdf files from buckets b0 to b9 (including sub-directories):

    .. code-block::

        {NAME} ls --recursive --withWildcard bucketName "b[0-9]/*.pdf"


    Requires capability:

    - **listFiles**
    """

    # order is file_id, action, date, time, size(, replication), name
    LS_ENTRY_TEMPLATE = '%83s  %6s  %10s  %8s  %9d  %s'
    LS_ENTRY_TEMPLATE_REPLICATION = LS_ENTRY_TEMPLATE + '  %s'

    @classmethod
    def _setup_parser(cls, parser):
        parser.add_argument('--long', action='store_true')
        parser.add_argument('--json', action='store_true')
        parser.add_argument('--replication', action='store_true')
        super()._setup_parser(parser)

    def run(self, args):
        super().run(args)
        if args.json:
            i = -1
            for i, (file_version, _) in enumerate(self._get_ls_generator(args)):
                if i:
                    self._print(',', end='')
                else:
                    self._print('[')
                self._print_json(file_version)
            self._print(']' if i >= 0 else '[]')
        else:
            self._print_files(args)
        return 0

    def _print_file_version(
        self,
        args,
        file_version: FileVersion,
        folder_name: str | None,
    ) -> None:
        if not args.long:
            super()._print_file_version(args, file_version, folder_name)
        elif folder_name is not None:
            self._print(self.format_folder_ls_entry(folder_name, args.replication))
        else:
            self._print(self.format_ls_entry(file_version, args.replication))

    def format_folder_ls_entry(self, name, replication: bool):
        if replication:
            return self.LS_ENTRY_TEMPLATE_REPLICATION % ('-', '-', '-', '-', 0, '-', name)
        return self.LS_ENTRY_TEMPLATE % ('-', '-', '-', '-', 0, name)

    def format_ls_entry(self, file_version: FileVersion, replication: bool):
        dt = datetime.datetime.utcfromtimestamp(file_version.upload_timestamp / 1000)
        date_str = dt.strftime('%Y-%m-%d')
        time_str = dt.strftime('%H:%M:%S')
        size = file_version.size or 0  # required if self.action == 'hide'
        template = replication and self.LS_ENTRY_TEMPLATE_REPLICATION or self.LS_ENTRY_TEMPLATE
        parameters = [
            file_version.id_,
            file_version.action,
            date_str,
            time_str,
            size,
        ]
        if replication:
            replication_status = file_version.replication_status
            parameters.append(replication_status.value if replication_status else '-')
        parameters.append(file_version.file_name)
        return template % tuple(parameters)


@B2.register_subcommand
class Rm(ThreadsMixin, AbstractLsCommand):
    """
    Removes a "folder" or a set of files matching a pattern.  Use with caution.

    .. note::

        ``rm`` is a high-level command that under the hood utilizes multiple calls to the server,
        which means the server cannot guarantee consistency between multiple operations. For
        example if a file matching a pattern is uploaded during a run of ``rm`` command, it MIGHT
        be deleted (as "latest") instead of the one present when the ``rm`` run has started.

    In order to safely delete a single file version, please use ``delete-file-version``.

    To list (but not remove) files to be deleted, use ``--dryRun``.  You can also
    list files via ``ls`` command - the listing behaviour is exactly the same.

    Progress is displayed on the console unless ``--noProgress`` is specified.
    {THREADSMIXIN}
    {ABSTRACTLSCOMMAND}

    The ``--dryRun`` option prints all the files that would be affected by
    the command, but removes nothing.

    Normally, when an error happens during file removal, log is printed and the command
    goes further. If any error should be immediately breaking the command,
    ``--failFast`` can be passed to ensure that first error will stop the execution.
    This could be useful to e.g. check whether provided credentials have **deleteFiles**
    capabilities.

    .. note::

        Using ``--failFast`` doesn't prevent the command from trying to remove further files.
        It just stops the progress. Since multiple files are removed in parallel, it's possible
        that just some of them were not reported.

    Command returns 0 if all files were removed successfully and
    a value different from 0 if any file was left.

    Examples.

    .. note::

        Note the use of quotes, to ensure that special
        characters are not expanded by the shell.


    .. note::

        Use with caution. Running examples presented below can cause data-loss.


    Remove all csv and tsv files (in any directory, in the whole bucket):

    .. code-block::

        {NAME} rm --recursive --withWildcard bucketName "*.[ct]sv"


    Remove all info.txt files from buckets bX, where X is any character:

    .. code-block::

        {NAME} rm --recursive --withWildcard bucketName "b?/info.txt"


    Remove all pdf files from buckets b0 to b9 (including sub-directories):

    .. code-block::

        {NAME} rm --recursive --withWildcard bucketName "b[0-9]/*.pdf"


    Requires capability:

    - **listFiles**
    - **deleteFiles**
    """

    PROGRESS_REPORT_CLASS = ProgressReport

    class SubmitThread(threading.Thread):
        END_MARKER = object()
        ERROR_TAG = 'error'
        EXCEPTION_TAG = 'general_exception'

        def __init__(
            self,
            runner: Rm,
            args: argparse.Namespace,
            messages_queue: queue.Queue,
            reporter: ProgressReport,
            threads: int,
        ):
            self.runner = runner
            self.args = args
            self.messages_queue = messages_queue
            self.reporter = reporter
            self.threads = threads
            removal_queue_size = self.args.queueSize or (2 * self.threads)
            self.semaphore = threading.BoundedSemaphore(value=removal_queue_size)
            self.fail_fast_event = threading.Event()
            self.mapping_lock = threading.Lock()
            self.futures_mapping = {}
            super().__init__(daemon=True)

        def run(self) -> None:
            try:
                with ThreadPoolExecutor(max_workers=self.threads) as executor:
                    self._run_removal(executor)
            except Exception as error:
                self.messages_queue.put((self.EXCEPTION_TAG, error))
            finally:
                self.messages_queue.put(self.END_MARKER)

        def _run_removal(self, executor: Executor):
            for file_version, _ in self.runner._get_ls_generator(self.args):
                # Obtaining semaphore limits number of elements that we fetch from LS.
                self.semaphore.acquire(blocking=True)
                # This event is updated before the semaphore is released. This way,
                # in a single threaded scenario, we get synchronous responses.
                if self.fail_fast_event.is_set():
                    break

                self.reporter.update_total(1)
                future = executor.submit(
                    self.runner.api.delete_file_version,
                    file_version.id_,
                    file_version.file_name,
                )
                with self.mapping_lock:
                    self.futures_mapping[future] = file_version
                # Done callback is added after, so it's "sure" that mapping is updated earlier.
                future.add_done_callback(self._removal_done)

            self.reporter.end_total()

        def _removal_done(self, future: Future) -> None:
            with self.mapping_lock:
                file_version = self.futures_mapping.pop(future)

            try:
                future.result()
                self.reporter.update_count(1)
            except FileNotPresent:
                # We wanted to remove this file anyway.
                self.reporter.update_count(1)
            except B2Error as error:
                if self.args.failFast:
                    # This is set before releasing the semaphore.
                    # It means that when the semaphore is released,
                    # we'll already have information about requirement to fail.
                    self.fail_fast_event.set()
                self.messages_queue.put((self.ERROR_TAG, file_version, error))
            except Exception as error:
                self.messages_queue.put((self.EXCEPTION_TAG, error))
            finally:
                self.semaphore.release()

    @classmethod
    def _setup_parser(cls, parser):
        parser.add_argument('--dryRun', action='store_true')
        parser.add_argument(
            '--queueSize',
            type=int,
            default=None,
            help='max elements fetched at once for removal, ' \
                 'if left unset defaults to twice the number of threads.',
        )
        parser.add_argument('--noProgress', action='store_true')
        parser.add_argument('--failFast', action='store_true')
        super()._setup_parser(parser)

    def run(self, args):
        super().run(args)
        if args.dryRun:
            self._print_files(args)
            return 0
        failed_on_any_file = False
        messages_queue = queue.Queue()

        threads = self._get_threads_from_args(args)
        with self.PROGRESS_REPORT_CLASS(self.stdout, args.noProgress or args.quiet) as reporter:
            submit_thread = self.SubmitThread(self, args, messages_queue, reporter, threads=threads)
            # This thread is started in daemon mode, no joining needed.
            submit_thread.start()

            while True:
                queue_entry = messages_queue.get(block=True)
                if queue_entry is submit_thread.END_MARKER:
                    break

                event_type, *data = queue_entry
                if event_type == submit_thread.ERROR_TAG:
                    file_version, error = data
                    message = f'Deletion of file "{file_version.file_name}" ' \
                              f'({file_version.id_}) failed: {str(error)}'
                    reporter.print_completion(message)

                    failed_on_any_file = True
                    if args.failFast:
                        break

                elif event_type == submit_thread.EXCEPTION_TAG:
                    raise data[0]

        return 1 if failed_on_any_file else 0


class GetUrlBase(Command):
    """
    Prints an URL that can be used to download the given file, if
    it is public.
    """

    def run(self, args):
        super().run(args)
        b2_uri = self.get_b2_uri_from_arg(args)
        self._print(self.api.get_download_url_by_uri(b2_uri))
        return 0


@B2.register_subcommand
class GetUrl(B2URIFileArgMixin, GetUrlBase):
    __doc__ = GetUrlBase.__doc__


@B2.register_subcommand
class MakeUrl(CmdReplacedByMixin, B2URIFileIDArgMixin, GetUrlBase):
    __doc__ = GetUrlBase.__doc__
    replaced_by_cmd = GetUrl


@B2.register_subcommand
class MakeFriendlyUrl(CmdReplacedByMixin, B2URIBucketNFilenameArgMixin, GetUrlBase):
    __doc__ = GetUrlBase.__doc__
    replaced_by_cmd = GetUrl


@B2.register_subcommand
class Sync(
    ThreadsMixin,
    DestinationSseMixin,
    SourceSseMixin,
    WriteBufferSizeMixin,
    SkipHashVerificationMixin,
    MaxDownloadStreamsMixin,
    UploadModeMixin,
    Command,
):
    """
    Copies multiple files from source to destination.  Optionally
    deletes or hides destination files that the source does not have.

    The synchronizer can copy files:

    - From a B2 bucket to a local destination.
    - From a local source to a B2 bucket.
    - From one B2 bucket to another.
    - Between different folders in the same B2 bucket.

    Use ``b2://<bucketName>/<prefix>`` for B2 paths, e.g. ``b2://my-bucket-name/a/path/prefix/``.

    Progress is displayed on the console unless ``--noProgress`` is
    specified.  A list of actions taken is always printed.

    Specify ``--dryRun`` to simulate the actions that would be taken.

    To allow sync to run when the source directory is empty, potentially
    deleting all files in a bucket, specify ``--allowEmptySource``.
    The default is to fail when the specified source directory doesn't exist
    or is empty.  (This check only applies to version 1.0 and later.)

    {THREADSMIXIN}

    You can alternatively control number of threads per each operation.
    The number of files processed in parallel is set by ``--syncThreads``,
    the number of files/file parts downloaded in parallel is set by``--downloadThreads``,
    and the number of files/file parts uploaded in parallel is set by `--uploadThreads``.
    All the three parameters can be set to the same value by ``--threads``.
    Experiment with parameters if the defaults are not working well.

    Users with low-performance networks may benefit from reducing the
    number of threads.  Using just one thread will minimize the impact
    on other users of the network.

    .. note::

        Note that using multiple threads could be detrimental to
        the other users on your network.

    You can specify ``--excludeRegex`` to selectively ignore files that
    match the given pattern. Ignored files will not copy during
    the sync operation. The pattern is a regular expression
    that is tested against the full path of each file.

    You can specify ``--includeRegex`` to selectively override ignoring
    files that match the given ``--excludeRegex`` pattern by an
    ``--includeRegex`` pattern. Similarly to ``--excludeRegex``, the pattern
    is a regular expression that is tested against the full path
    of each file.

    .. note::

        Note that ``--includeRegex`` cannot be used without ``--excludeRegex``.

    You can specify ``--excludeAllSymlinks`` to skip symlinks when
    syncing from a local source.

    When a directory is excluded by using ``--excludeDirRegex``, all of
    the files within it are excluded, even if they match an ``--includeRegex``
    pattern.   This means that there is no need to look inside excluded
    directories, and you can exclude directories containing files for which
    you don't have read permission and avoid getting errors.

    The ``--excludeDirRegex`` is a regular expression that is tested against
    the full path of each directory.  The path being matched does not have
    a trailing ``/``, so don't include on in your regular expression.

    Multiple regex rules can be applied by supplying them as pipe
    delimited instructions. Note that the regex for this command
    is Python regex.
    Reference: `<https://docs.python.org/3/library/re.html>`_

    Regular expressions are considered a match if they match a substring
    starting at the first character.  ``.*e`` will match ``hello``.  This is
    not ideal, but we will maintain this behavior for compatibility.
    If you want to match the entire path, put a ``$`` at the end of the
    regex, such as ``.*llo$``.

    You can specify ``--excludeIfModifiedAfter`` to selectively ignore file versions
    (including hide markers) which were synced after given time (for local source)
    or ignore only specific file versions (for b2 source).
    Ignored files or file versions will not be taken for consideration during sync.
    The time should be given as a seconds timestamp (e.g. "1367900664")
    If you need milliseconds precision, put it after the comma (e.g. "1367900664.152")

    Files are considered to be the same if they have the same name
    and modification time.  This behaviour can be changed using the
    ``--compareVersions`` option. Possible values are:

    - ``none``:    Comparison using the file name only
    - ``modTime``: Comparison using the modification time (default)
    - ``size``:    Comparison using the file size

    A future enhancement may add the ability to compare the SHA1 checksum
    of the files.

    Fuzzy comparison of files based on modTime or size can be enabled by
    specifying the ``--compareThreshold`` option.  This will treat modTimes
    (in milliseconds) or sizes (in bytes) as the same if they are within
    the comparison threshold.  Files that match, within the threshold, will
    not be synced. Specifying ``--verbose`` and ``--dryRun`` can be useful to
    determine comparison value differences.

    When a destination file is present that is not in the source, the
    default is to leave it there.  Specifying ``--delete`` means to delete
    destination files that are not in the source.

    When the destination is B2, you have the option of leaving older
    versions in place.  Specifying ``--keepDays`` will delete any older
    versions more than the given number of days old, based on the
    modification time of the file.  This option is not available when
    the destination is a local folder.

    Files at the source that have a newer modification time are always
    copied to the destination.  If the destination file is newer, the
    default is to report an error and stop.  But with ``--skipNewer`` set,
    those files will just be skipped.  With ``--replaceNewer`` set, the
    old file from the source will replace the newer one in the destination.

    To make the destination exactly match the source, use:

    .. code-block::

        {NAME} sync --delete --replaceNewer ... ...

    .. warning::

        Using ``--delete`` deletes files!  We recommend not using it.
        If you use ``--keepDays`` instead, you will have some time to recover your
        files if you discover they are missing on the source end.

    To make the destination match the source, but retain previous versions
    for 30 days:

    .. code-block::

        {NAME} sync --keepDays 30 --replaceNewer ... b2://...

    Example of sync being used with ``--excludeRegex``. This will ignore ``.DS_Store`` files
    and ``.Spotlight-V100`` folders:

    .. code-block::

        {NAME} sync --excludeRegex '(.*\\.DS_Store)|(.*\\.Spotlight-V100)' ... b2://...

    {DESTINATIONSSEMIXIN}
    {SOURCESSEMIXIN}

    {WRITEBUFFERSIZEMIXIN}
    {SKIPHASHVERIFICATIONMIXIN}
    {MAXDOWNLOADSTREAMSMIXIN}
    {UPLOADMODEMIXIN}

    Requires capabilities:

    - **listFiles**
    - **readFiles** (for downloading)
    - **writeFiles** (for uploading)
    """

    DEFAULT_SYNC_THREADS = 10
    DEFAULT_DOWNLOAD_THREADS = 10
    DEFAULT_UPLOAD_THREADS = 10

    @classmethod
    def _setup_parser(cls, parser):
        parser.add_argument('--noProgress', action='store_true')
        parser.add_argument('--dryRun', action='store_true')
        parser.add_argument('--allowEmptySource', action='store_true')
        parser.add_argument('--excludeAllSymlinks', action='store_true')
        parser.add_argument('--syncThreads', type=int, default=cls.DEFAULT_SYNC_THREADS)
        parser.add_argument('--downloadThreads', type=int, default=cls.DEFAULT_DOWNLOAD_THREADS)
        parser.add_argument('--uploadThreads', type=int, default=cls.DEFAULT_UPLOAD_THREADS)
        parser.add_argument(
            '--compareVersions', default='modTime', choices=('none', 'modTime', 'size')
        )
        parser.add_argument('--compareThreshold', type=int, metavar='MILLIS')
        parser.add_argument('--excludeRegex', action='append', default=[], metavar='REGEX')
        parser.add_argument('--includeRegex', action='append', default=[], metavar='REGEX')
        parser.add_argument('--excludeDirRegex', action='append', default=[], metavar='REGEX')
        parser.add_argument(
            '--excludeIfModifiedAfter',
            type=parse_millis_from_float_timestamp,
            default=None,
            metavar='TIMESTAMP'
        )
        super()._setup_parser(parser)  # add parameters from the mixins, and the parent class
        parser.add_argument('source')
        parser.add_argument('destination')

        skip_group = parser.add_mutually_exclusive_group()
        skip_group.add_argument('--skipNewer', action='store_true')
        skip_group.add_argument('--replaceNewer', action='store_true')

        del_keep_group = parser.add_mutually_exclusive_group()
        del_keep_group.add_argument('--delete', action='store_true')
        del_keep_group.add_argument('--keepDays', type=float, metavar='DAYS')

    def run(self, args):
        super().run(args)
        policies_manager = self.get_policies_manager_from_args(args)

        if args.threads is not None:
            if args.syncThreads != self.DEFAULT_SYNC_THREADS \
                    or args.uploadThreads != self.DEFAULT_UPLOAD_THREADS \
                    or args.downloadThreads != self.DEFAULT_DOWNLOAD_THREADS:
                raise ValueError("--threads cannot be used with other thread options")
            sync_threads = upload_threads = download_threads = args.threads
        else:
            sync_threads = args.syncThreads
            upload_threads = args.uploadThreads
            download_threads = args.downloadThreads

        # FIXME: This is using deprecated API. It should be replaced when moving to b2sdk apiver 3.
        #        There are `max_X_workers` params in B2Api constructor for this.
        self.api.services.upload_manager.set_thread_pool_size(upload_threads)
        self.api.services.download_manager.set_thread_pool_size(download_threads)

        source = parse_sync_folder(args.source, self.console_tool.api)
        destination = parse_sync_folder(args.destination, self.console_tool.api)
        allow_empty_source = args.allowEmptySource or VERSION_0_COMPATIBILITY

        synchronizer = self.get_synchronizer_from_args(
            args,
            sync_threads,
            policies_manager,
            allow_empty_source,
            self.api.session.account_info.get_absolute_minimum_part_size(),
        )

        kwargs = {}
        read_encryption_settings = {}
        write_encryption_settings = {}
        source_bucket = destination_bucket = None
        destination_sse = self._get_destination_sse_setting(args)
        if destination.folder_type() == 'b2':
            destination_bucket = destination.bucket_name
            write_encryption_settings[destination_bucket] = destination_sse
        elif destination_sse is not None:
            raise ValueError('server-side encryption cannot be set for a non-b2 sync destination')

        source_sse = self._get_source_sse_setting(args)
        if source.folder_type() == 'b2':
            source_bucket = source.bucket_name
            read_encryption_settings[source_bucket] = source_sse
        elif source_sse is not None:
            raise ValueError('server-side encryption cannot be set for a non-b2 sync source')

        if read_encryption_settings or write_encryption_settings:
            kwargs['encryption_settings_provider'] = BasicSyncEncryptionSettingsProvider(
                read_bucket_settings=read_encryption_settings,
                write_bucket_settings=write_encryption_settings,
            )

        with SyncReport(self.stdout, args.noProgress or args.quiet) as reporter:
            try:
                synchronizer.sync_folders(
                    source_folder=source,
                    dest_folder=destination,
                    now_millis=current_time_millis(),
                    reporter=reporter,
                    **kwargs
                )
            except EmptyDirectory as ex:
                raise CommandError(
                    f'Directory {ex.path} is empty.  Use --allowEmptySource to sync anyway.'
                )
            except NotADirectory as ex:
                raise CommandError(f'{ex.path} is not a directory')
            except UnableToCreateDirectory as ex:
                raise CommandError(f'unable to create directory {ex.path}')
        return 0

    def get_policies_manager_from_args(self, args):
        return ScanPoliciesManager(
            exclude_dir_regexes=args.excludeDirRegex,
            exclude_file_regexes=args.excludeRegex,
            include_file_regexes=args.includeRegex,
            exclude_all_symlinks=args.excludeAllSymlinks,
            exclude_modified_after=args.excludeIfModifiedAfter,
        )

    def get_synchronizer_from_args(
        self,
        args,
        max_workers,
        policies_manager=DEFAULT_SCAN_MANAGER,
        allow_empty_source=False,
        absolute_minimum_part_size=None,
    ):
        if args.replaceNewer:
            newer_file_mode = NewerFileSyncMode.REPLACE
        elif args.skipNewer:
            newer_file_mode = NewerFileSyncMode.SKIP
        else:
            newer_file_mode = NewerFileSyncMode.RAISE_ERROR

        if args.compareVersions == 'none':
            compare_version_mode = CompareVersionMode.NONE
        elif args.compareVersions == 'modTime':
            compare_version_mode = CompareVersionMode.MODTIME
        elif args.compareVersions == 'size':
            compare_version_mode = CompareVersionMode.SIZE
        else:
            compare_version_mode = CompareVersionMode.MODTIME
        compare_threshold = args.compareThreshold

        keep_days = None

        if args.delete:
            keep_days_or_delete = KeepOrDeleteMode.DELETE
        elif args.keepDays:
            keep_days_or_delete = KeepOrDeleteMode.KEEP_BEFORE_DELETE
            keep_days = args.keepDays
        else:
            keep_days_or_delete = KeepOrDeleteMode.NO_DELETE

        upload_mode = self._get_upload_mode_from_args(args)

        return Synchronizer(
            max_workers,
            policies_manager=policies_manager,
            dry_run=args.dryRun,
            allow_empty_source=allow_empty_source,
            newer_file_mode=newer_file_mode,
            keep_days_or_delete=keep_days_or_delete,
            compare_version_mode=compare_version_mode,
            compare_threshold=compare_threshold,
            keep_days=keep_days,
            upload_mode=upload_mode,
            absolute_minimum_part_size=absolute_minimum_part_size,
        )


@B2.register_subcommand
class UpdateBucket(DefaultSseMixin, LifecycleRulesMixin, Command):
    """
    Updates the ``bucketType`` of an existing bucket.  Prints the ID
    of the bucket updated.

    Optionally stores bucket info, CORS rules and lifecycle rules with the bucket.
    These can be given as JSON on the command line.

    {DEFAULTSSEMIXIN}
    {LIFECYCLERULESMIXIN}

    To set a default retention for files in the bucket ``--defaultRetentionMode`` and
    ``--defaultRetentionPeriod`` have to be specified. The latter one is of the form "X days|years".

    {FILE_RETENTION_COMPATIBILITY_WARNING}

    This command can be used to set the bucket's ``fileLockEnabled`` flag to ``true`` using the ``--fileLockEnabled``
    option.  This can only be done if the bucket is not set up as a replication source.

    .. warning::

        Once ``fileLockEnabled`` is set, it can NOT be reverted back to ``false``

    Please note that replication from file-lock-enabled bucket to file-lock-disabled bucket is not allowed, therefore
    if file lock is enabled on a bucket, it can never again be the replication source bucket for a file-lock-disabled destination.

    Additionally in a file-lock-enabled bucket the file metadata limit will be decreased from 7000 bytes to 2048 bytes for new file versions
    Please consult ``b2_update_bucket`` official documentation for further guidance.


    Requires capability:

    - **writeBuckets**
    - **readBucketEncryption**

    and for some operations:

    - **writeBucketRetentions**
    - **writeBucketEncryption**
    """

    @classmethod
    def _setup_parser(cls, parser):
        parser.add_argument('--bucketInfo', type=validated_loads)
        parser.add_argument(
            '--corsRules',
            type=validated_loads,
            help=
            "If given, the bucket will have a 'custom' CORS configuration. Accepts a JSON string."
        )
        parser.add_argument(
            '--defaultRetentionMode',
            choices=(
                RetentionMode.COMPLIANCE.value,
                RetentionMode.GOVERNANCE.value,
                'none',
            ),
            default=None,
        )
        parser.add_argument(
            '--defaultRetentionPeriod',
            type=parse_default_retention_period,
            metavar='period',
        )
        parser.add_argument('--replication', type=validated_loads)
        parser.add_argument(
            '--fileLockEnabled',
            action='store_true',
            default=None,
            help=
            "If given, the bucket will have the file lock mechanism enabled. This parameter cannot be changed back."
        )
        parser.add_argument('bucketName').completer = bucket_name_completer
        parser.add_argument('bucketType', nargs='?', choices=CREATE_BUCKET_TYPES)

        super()._setup_parser(parser)  # add parameters from the mixins and the parent class

    def run(self, args):
        super().run(args)
        if args.defaultRetentionMode is not None:
            if args.defaultRetentionMode == 'none':
                default_retention = NO_RETENTION_BUCKET_SETTING
            else:
                default_retention = BucketRetentionSetting(
                    RetentionMode(args.defaultRetentionMode), args.defaultRetentionPeriod
                )
        else:
            default_retention = None
        encryption_setting = self._get_default_sse_setting(args)
        if args.replication is None:
            replication = None
        else:
            replication = ReplicationConfiguration.from_dict(args.replication)
        bucket = self.api.get_bucket_by_name(args.bucketName)
        bucket = bucket.update(
            bucket_type=args.bucketType,
            bucket_info=args.bucketInfo,
            cors_rules=args.corsRules,
            lifecycle_rules=args.lifecycleRules,
            default_server_side_encryption=encryption_setting,
            default_retention=default_retention,
            replication=replication,
            is_file_lock_enabled=args.fileLockEnabled,
        )
        self._print_json(bucket)
        return 0


class MinPartSizeMixin(Described):
    """
    By default, the file is broken into many parts to maximize upload parallelism and increase speed.
    Setting ``--minPartSize`` controls the minimal upload file part size.
    Part size must be in 5MB to 5GB range.
    Reference: `<https://www.backblaze.com/docs/cloud-storage-create-large-files-with-the-native-api>`_
    """

    @classmethod
    def _setup_parser(cls, parser):
        parser.add_argument(
            '--minPartSize',
            type=int,
            help="minimum part size in bytes",
            default=None,
        )
        super()._setup_parser(parser)  # noqa


class UploadFileMixin(
    HeaderFlagsMixin,
    MinPartSizeMixin,
    ThreadsMixin,
    ProgressMixin,
    DestinationSseMixin,
    LegalHoldMixin,
    FileRetentionSettingMixin,
    metaclass=ABCMeta
):
    """
    Content type is optional.
    If not set, it will be guessed.

    The maximum number of upload threads to use to upload parts of a large file is specified by ``--threads``.
    It has no effect on "small" files (under 200MB as of writing this).
    Default is 10.

    Each fileInfo is of the form ``a=b``.
    """

    @classmethod
    def _setup_parser(cls, parser):
        parser.add_argument(
            '--contentType',
            help="MIME type of the file being uploaded. If not set it will be guessed."
        )
        parser.add_argument(
            '--sha1', help="SHA-1 of the data being uploaded for verifying file integrity"
        )
        parser.add_argument(
            '--info',
            action='append',
            default=[],
            help=
            "additional file info to be stored with the file. Can be used multiple times for different information."
        )
        parser.add_argument(
            '--custom-upload-timestamp',
            type=int,
            help="overrides object creation date. Expressed as a number of milliseconds since epoch."
        )
        parser.add_argument(
            'bucketName', help="name of the bucket where the file will be stored"
        ).completer = bucket_name_completer
        parser.add_argument('localFilePath', help="path of the local file or stream to be uploaded")
        parser.add_argument('b2FileName', help="name file will be given when stored in B2")

        super()._setup_parser(parser)  # add parameters from the mixins

    def run(self, args):
        super().run(args)
        self._set_threads_from_args(args)
        upload_kwargs = self.get_execute_kwargs(args)
        file_info = self.execute_operation(**upload_kwargs)
        bucket = upload_kwargs["bucket"]
        self._print("URL by file name: " + bucket.get_download_url(file_info.file_name))
        self._print("URL by fileId: " + self.api.get_download_url_for_fileid(file_info.id_))
        self._print_json(file_info)
        return 0

    def get_execute_kwargs(self, args) -> dict:
        file_infos = self._parse_file_infos(args.info)

        if SRC_LAST_MODIFIED_MILLIS not in file_infos and os.path.exists(args.localFilePath):
            try:
                mtime = os.path.getmtime(args.localFilePath)
            except OSError:
                if not points_to_fifo(pathlib.Path(args.localFilePath)):
                    self._print_stderr(
                        "WARNING: Unable to determine file modification timestamp. "
                        f"{SRC_LAST_MODIFIED_MILLIS!r} file info won't be set."
                    )
            else:
                file_infos[SRC_LAST_MODIFIED_MILLIS] = str(int(mtime * 1000))

        file_infos = self._file_info_with_header_args(args, file_infos)

        return {
            "bucket":
                self.api.get_bucket_by_name(args.bucketName),
            "content_type":
                args.contentType,
            "custom_upload_timestamp":
                args.custom_upload_timestamp,
            "encryption":
                self._get_destination_sse_setting(args),
            "file_info":
                file_infos,
            "file_name":
                args.b2FileName,
            "file_retention":
                self._get_file_retention_setting(args),
            "legal_hold":
                self._get_legal_hold_setting(args),
            "local_file":
                args.localFilePath,
            "min_part_size":
                args.minPartSize,
            "progress_listener":
                make_progress_listener(args.localFilePath, args.noProgress or args.quiet),
            "sha1_sum":
                args.sha1,
            "threads":
                self._get_threads_from_args(args),
        }

    @abstractmethod
    def execute_operation(self, **kwargs) -> b2sdk.file_version.FileVersion:
        raise NotImplementedError

    def upload_file_kwargs_to_unbound_upload(self, **kwargs):
        """
        Translate upload_file kwargs to unbound_upload equivalents
        """
        kwargs["large_file_sha1"] = kwargs.pop("sha1_sum", None)
        kwargs["buffers_count"] = kwargs["threads"] + 1
        kwargs["read_size"] = kwargs["min_part_size"] or DEFAULT_MIN_PART_SIZE
        return kwargs

    def get_input_stream(self, filename: str) -> str | int | io.BinaryIO:
        """Get input stream IF filename points to a FIFO or stdin."""
        if filename == "-":
            if os.path.exists('-'):
                self._print_stderr(
                    "WARNING: Filename `-` won't be supported in the future and will always be treated as stdin alias."
                )
            else:
                return sys.stdin.buffer if platform.system() == "Windows" else sys.stdin.fileno()
        elif points_to_fifo(pathlib.Path(filename)):
            return filename

        raise self.NotAnInputStream()

    def file_identifier_to_read_stream(self, file_id: str | int | BinaryIO, buffering) -> BinaryIO:
        if isinstance(file_id, (str, int)):
            return open(
                file_id,
                mode="rb",
                closefd=not isinstance(file_id, int),
                buffering=buffering,
            )
        return file_id

    class NotAnInputStream(Exception):
        pass


@B2.register_subcommand
class UploadFile(UploadFileMixin, UploadModeMixin, Command):
    """
    Uploads one file to the given bucket.

    Uploads the contents of the local file, and assigns the given name to the B2 file,
    possibly setting options like server-side encryption and retention.

    A FIFO file (such as named pipe) can be given instead of regular file.

    By default, upload_file will compute the sha1 checksum of the file
    to be uploaded.  But, if you already have it, you can provide it
    on the command line to save a little time.

    {FILE_RETENTION_COMPATIBILITY_WARNING}
    {UPLOADFILEMIXIN}
    {MINPARTSIZEMIXIN}
    {PROGRESSMIXIN}
    {THREADSMIXIN}
    {DESTINATIONSSEMIXIN}
    {FILERETENTIONSETTINGMIXIN}
    {LEGALHOLDMIXIN}
    {UPLOADMODEMIXIN}

    The ``--custom-upload-timestamp``, in milliseconds-since-epoch, can be used
    to artificially change the upload timestamp of the file for the purpose
    of preserving retention policies after migration of data from other storage.
    The access to this feature is restricted - if you really need it, you'll
    need to contact customer support to enable it temporarily for your account.

    Requires capability:

    - **writeFiles**
    """

    def get_execute_kwargs(self, args) -> dict:
        kwargs = super().get_execute_kwargs(args)
        kwargs["upload_mode"] = self._get_upload_mode_from_args(args)
        return kwargs

    def execute_operation(self, local_file, bucket, threads, **kwargs):
        try:
            input_stream = self.get_input_stream(local_file)
        except self.NotAnInputStream:  # it is a regular file
            file_version = bucket.upload_local_file(local_file=local_file, **kwargs)
        else:
            if kwargs.pop("upload_mode", None) != UploadMode.FULL:
                self._print_stderr(
                    "WARNING: Ignoring upload mode setting as we are uploading a stream."
                )
            kwargs = self.upload_file_kwargs_to_unbound_upload(threads=threads, **kwargs)
            del kwargs["threads"]
            input_stream = self.file_identifier_to_read_stream(
                input_stream, kwargs["min_part_size"] or DEFAULT_MIN_PART_SIZE
            )
            with input_stream:
                file_version = bucket.upload_unbound_stream(read_only_object=input_stream, **kwargs)
        return file_version


@B2.register_subcommand
class UploadUnboundStream(UploadFileMixin, Command):
    """
    Uploads an unbound stream to the given bucket.

    Uploads the contents of the unbound stream such as stdin or named pipe,
    and assigns the given name to the resulting B2 file.

    {FILE_RETENTION_COMPATIBILITY_WARNING}
    {UPLOADFILEMIXIN}
    {MINPARTSIZEMIXIN}

    As opposed to ``b2 upload-file``, ``b2 upload-unbound-stream`` cannot choose optimal `partSize` on its own.
    So on memory constrained system it is best to use ``--partSize`` option to set it manually.
    During upload of unbound stream ``--partSize`` as well as ``--threads`` determine the amount of memory used.
    The maximum memory use for the upload buffers can be estimated at ``partSize * threads``, that is ~1GB by default.
    What is more, B2 Large File may consist of at most 10,000 parts, so ``minPartSize`` should be adjusted accordingly,
    if you expect the stream to be larger than 50GB.

    {PROGRESSMIXIN}
    {THREADSMIXIN}
    {DESTINATIONSSEMIXIN}
    {FILERETENTIONSETTINGMIXIN}
    {LEGALHOLDMIXIN}

    The ``--custom-upload-timestamp``, in milliseconds-since-epoch, can be used
    to artificially change the upload timestamp of the file for the purpose
    of preserving retention policies after migration of data from other storage.
    The access to this feature is restricted - if you really need it, you'll
    need to contact customer support to enable it temporarily for your account.

    Requires capability:

    - **writeFiles**
    """

    @classmethod
    def _setup_parser(cls, parser):
        parser.add_argument(
            '--partSize',
            type=int,
            default=None,
            help=("part size in bytes. Must be in range of <minPartSize, 5GB>"),
        )
        parser.add_argument(
            '--unusedBufferTimeoutSeconds',
            type=float,
            default=3600.0,
            help=(
                "maximum time in seconds that not a single part may sit in the queue,"
                " waiting to be uploaded, before an error is returned"
            ),
        )
        super()._setup_parser(parser)

    def get_execute_kwargs(self, args) -> dict:
        kwargs = super().get_execute_kwargs(args)
        kwargs = self.upload_file_kwargs_to_unbound_upload(**kwargs)
        kwargs["recommended_upload_part_size"] = args.partSize
        kwargs["unused_buffer_timeout_seconds"] = args.unusedBufferTimeoutSeconds
        return kwargs

    def execute_operation(self, local_file, bucket, threads, **kwargs):
        try:
            input_stream = self.get_input_stream(local_file)
        except self.NotAnInputStream:  # it is a regular file
            self._print_stderr(
                "WARNING: You are using a stream upload command to upload a regular file. "
                "While it will work, it is inefficient. "
                "Use of upload-file command is recommended."
            )
            input_stream = local_file

        input_stream = self.file_identifier_to_read_stream(
            input_stream, kwargs["min_part_size"] or DEFAULT_MIN_PART_SIZE
        )
        with input_stream:
            file_version = bucket.upload_unbound_stream(read_only_object=input_stream, **kwargs)
        return file_version


@B2.register_subcommand
class UpdateFileLegalHold(FileIdAndOptionalFileNameMixin, Command):
    """
    Only works in buckets with fileLockEnabled=true.

    {FILEIDANDOPTIONALFILENAMEMIXIN}

    Requires capability:

    - **writeFileLegalHolds**
    - **readFiles** (if file name not provided)

    """

    @classmethod
    def _setup_parser(cls, parser):
        super()._setup_parser(parser)
        parser.add_argument('legalHold', choices=(LegalHold.ON.value, LegalHold.OFF.value))

    def run(self, args):
        super().run(args)
        file_name = self._get_file_name_from_args(args)
        legal_hold = LegalHold(args.legalHold)
        self.api.update_file_legal_hold(args.fileId, file_name, legal_hold)
        return 0


@B2.register_subcommand
class UpdateFileRetention(FileIdAndOptionalFileNameMixin, Command):
    """
    Only works in buckets with fileLockEnabled=true. Providing a ``retentionMode`` other than ``none`` requires
    providing ``retainUntil``, which has to be a future timestamp in the form of an integer representing milliseconds
    since epoch.

    If a file already is in governance mode, disabling retention or shortening it's period requires providing
    ``--bypassGovernance``.

    If a file already is in compliance mode, disabling retention or shortening it's period is impossible.

    {FILE_RETENTION_COMPATIBILITY_WARNING}

    In both cases prolonging the retention period is possible. Changing from governance to compliance is also supported.

    {FILEIDANDOPTIONALFILENAMEMIXIN}

    Requires capability:

    - **writeFileRetentions**
    - **readFiles** (if file name not provided)

    and optionally:

    - **bypassGovernance**
    """

    @classmethod
    def _setup_parser(cls, parser):
        super()._setup_parser(parser)
        parser.add_argument(
            'retentionMode',
            choices=(RetentionMode.GOVERNANCE.value, RetentionMode.COMPLIANCE.value, 'none')
        )
        parser.add_argument(
            '--retainUntil',
            type=parse_millis_from_float_timestamp,
            metavar='TIMESTAMP',
            default=None
        )
        parser.add_argument('--bypassGovernance', action='store_true', default=False)

    def run(self, args):
        super().run(args)
        file_name = self._get_file_name_from_args(args)

        if args.retentionMode == 'none':
            file_retention = FileRetentionSetting(RetentionMode.NONE)
        else:
            file_retention = FileRetentionSetting(
                RetentionMode(args.retentionMode), args.retainUntil
            )

        self.api.update_file_retention(
            args.fileId, file_name, file_retention, args.bypassGovernance
        )
        return 0


@B2.register_subcommand
class ReplicationSetup(Command):
    """
    Sets up replication between two buckets (potentially from different accounts), creating and replacing keys if necessary.

    Requires capabilities on both profiles:

    - **listKeys**
    - **createKeys**
    - **readReplications**
    - **writeReplications**
    """

    @classmethod
    def _setup_parser(cls, parser):
        super()._setup_parser(parser)
        parser.add_argument('--destination-profile', default=None)
        parser.add_argument('source', metavar='SOURCE_BUCKET_NAME')
        parser.add_argument('destination', metavar='DESTINATION_BUCKET_NAME')
        parser.add_argument('--name', help='name for the new replication rule on the source side')
        parser.add_argument(
            '--priority',
            help=
            'priority for the new replication rule on the source side [%d-%d]. Will be set automatically when not specified.'
            % (
                ReplicationRule.MIN_PRIORITY,
                ReplicationRule.MAX_PRIORITY,
            ),
            type=int,
            default=None,
        )
        parser.add_argument(
            '--file-name-prefix',
            metavar='PREFIX',
            help='only replicate files starting with PREFIX'
        )
        parser.add_argument(
            '--include-existing-files',
            action='store_true',
            help='if given, also replicates files uploaded prior to creation of the replication rule'
        )

    def run(self, args):
        super().run(args)
        if args.destination_profile is None:
            destination_api = self.api
        else:
            destination_api = _get_b2api_for_profile(args.destination_profile)

        helper = ReplicationSetupHelper()
        helper.setup_both(
            source_bucket=self.api.get_bucket_by_name(args.source).get_fresh_state(),
            destination_bucket=destination_api.get_bucket_by_name(args.destination
                                                                 ).get_fresh_state(),
            name=args.name,
            priority=args.priority,
            prefix=args.file_name_prefix,
            include_existing_files=args.include_existing_files,
        )
        return 0


class ReplicationRuleChanger(Command, metaclass=ABCMeta):
    @classmethod
    def _setup_parser(cls, parser):
        super()._setup_parser(parser)
        parser.add_argument('source', metavar='SOURCE_BUCKET_NAME')
        parser.add_argument('rule_name', metavar='REPLICATION_RULE_NAME')

    def run(self, args):
        super().run(args)
        bucket = self.api.get_bucket_by_name(args.source).get_fresh_state()
        found, altered = self.alter_rule_by_name(bucket, args.rule_name)
        if not found:
            print('ERROR: replication rule could not be found!')
            return 1
        elif not altered:
            print('ERROR: replication rule was found, but could not be changed!')
            return 1
        return 0

    @classmethod
    def alter_rule_by_name(cls, bucket: Bucket, name: str) -> tuple[bool, bool]:
        """ returns False if rule could not be found """
        if not bucket.replication or not bucket.replication.rules:
            return False, False

        found = False
        altered = False

        new_rules = []
        for rule in bucket.replication.rules:
            if rule.name == name:
                found = True
                old_dict_form = rule.as_dict()
                new = cls.alter_one_rule(rule)
                if new is None:
                    altered = True
                    continue
                if old_dict_form != new.as_dict():
                    altered = True
            new_rules.append(rule)

        if altered:
            new_replication_configuration = ReplicationConfiguration(
                **{
                    'rules': new_rules,
                    'source_key_id': bucket.replication.source_key_id,
                },
                **bucket.replication.get_destination_configuration_as_dict(),
            )
            bucket.update(
                if_revision_is=bucket.revision,
                replication=new_replication_configuration,
            )
        return found, altered

    @classmethod
    @abstractmethod
    def alter_one_rule(cls, rule: ReplicationRule) -> ReplicationRule | None:
        """ return None to delete a rule """
        pass


@B2.register_subcommand
class ReplicationDelete(ReplicationRuleChanger):
    """
    Deletes a replication rule

    Requires capabilities:

    - **readReplications**
    - **writeReplications**
    """

    @classmethod
    def alter_one_rule(cls, rule: ReplicationRule) -> ReplicationRule | None:
        """ return None to delete rule """
        return None


@B2.register_subcommand
class ReplicationPause(ReplicationRuleChanger):
    """
    Pauses a replication rule

    Requires capabilities:

    - **readReplications**
    - **writeReplications**
    """

    @classmethod
    def alter_one_rule(cls, rule: ReplicationRule) -> ReplicationRule | None:
        """ return None to delete rule """
        rule.is_enabled = False
        return rule


@B2.register_subcommand
class ReplicationUnpause(ReplicationRuleChanger):
    """
    Unpauses a replication rule

    Requires capabilities:

    - **readReplications**
    - **writeReplications**
    """

    @classmethod
    def alter_one_rule(cls, rule: ReplicationRule) -> ReplicationRule | None:
        """ return None to delete rule """
        rule.is_enabled = True
        return rule


@B2.register_subcommand
class ReplicationStatus(Command):
    """
    Inspects files in only source or both source and destination buckets
    (potentially from different accounts) and provides detailed replication statistics.

    Please be aware that only latest file versions are inspected, so any previous
    file versions are not represented in these statistics.

    --output-format
    "Console" output format is meant to be human-readable and is subject to change
    in any further release. One should use "json" for reliable "no-breaking-changes"
    output format. When piping "csv" format to some .csv file, it's handy to use
    --noProgress flag which will disable interactive reporting output, otherwise it will
    also go to target csv file's first line.

    --columns
    Comma-separated list of columns to be shown. The rows are still grouped by _all_
    columns, no matter which of them are shown / hidden when using --columns flag.
    """

    @classmethod
    def _setup_parser(cls, parser):
        super()._setup_parser(parser)
        parser.add_argument('source', metavar='SOURCE_BUCKET_NAME')
        parser.add_argument('--rule', metavar='REPLICATION_RULE_NAME', default=None)
        parser.add_argument('--destination-profile')
        parser.add_argument('--dont-scan-destination', action='store_true')
        parser.add_argument(
            '--output-format', default='console', choices=('console', 'json', 'csv')
        )
        parser.add_argument('--noProgress', action='store_true')
        parser.add_argument(
            '--columns',
            default=['all'],
            type=lambda value: re.split(r', ?', value),
            metavar='COLUMN ONE,COLUMN TWO'
        )

    def run(self, args):
        super().run(args)
        destination_api = args.destination_profile and _get_b2api_for_profile(
            args.destination_profile
        )

        try:
            bucket = self.api.list_buckets(args.source)[0]
        except IndexError:
            self._print_stderr(f'ERROR: bucket "{args.source}" not found')
            return 1

        rules = bucket.replication.rules
        if args.rule:
            rules = [rule for rule in rules if rule.name == args.rule]
            if not rules:
                self._print_stderr(
                    f'ERROR: no replication rule "{args.rule}" set up for bucket "{args.source}"'
                )
                return 1

        results = {
            rule.name: self.get_results_for_rule(
                bucket=bucket,
                rule=rule,
                destination_api=destination_api,
                scan_destination=not args.dont_scan_destination,
                quiet=args.noProgress or args.quiet,
            )
            for rule in rules
        }

        if args.columns[0] != 'all':
            results = {
                rule_name: self.filter_results_columns(
                    rule_results,
                    [column.replace(' ', '_') for column in args.columns
                    ],  # allow users to use spaces instead of underscores
                )
                for rule_name, rule_results in results.items()
            }

        if args.output_format == 'json':
            self.output_json(results)
        elif args.output_format == 'console':
            self.output_console(results)
        elif args.output_format == 'csv':
            self.output_csv(results)
        else:
            self._print_stderr(f'ERROR: format "{args.output_format}" is not supported')

        return 0

    @classmethod
    def get_results_for_rule(
        cls, bucket: Bucket, rule: ReplicationRule, destination_api: B2Api | None,
        scan_destination: bool, quiet: bool
    ) -> list[dict]:
        monitor = ReplicationMonitor(
            bucket=bucket,
            rule=rule,
            destination_api=destination_api,
            report=ProgressReport(sys.stdout, quiet),
        )
        report = monitor.scan(scan_destination=scan_destination)

        return [
            {
                **dataclasses.asdict(result),
                'count': count,
            } for result, count in report.counter_by_status.items()
        ]

    @classmethod
    def filter_results_columns(cls, results: list[dict], columns: list[str]) -> list[dict]:
        return [{key: result[key] for key in columns} for result in results]

    @classmethod
    def to_human_readable(cls, value: Any) -> str:
        if isinstance(value, Enum):
            return value.name

        if isinstance(value, bool):
            return 'Yes' if value else 'No'

        if value is None:
            return ''

        return str(value)

    def output_json(self, results: dict[str, list[dict]]) -> None:
        self._print_json(results)

    def output_console(self, results: dict[str, list[dict]]) -> None:
        for rule_name, rule_results in results.items():
            self._print(f'Replication "{rule_name}":')
            rule_results = [
                {
                    key.replace('_', '\n'):  # split key to minimize column size
                    self.to_human_readable(value)
                    for key, value in result.items()
                } for result in rule_results
            ]
            self._print(tabulate(rule_results, headers='keys', tablefmt='grid'))

    def output_csv(self, results: dict[str, list[dict]]) -> None:

        rows = []

        for rule_name, rule_results in results.items():
            rows += [
                {
                    'rule name': rule_name,
                    **{
                        key.replace('_', '\n'):  # split key to minimize column size
                        self.to_human_readable(value)
                        for key, value in result.items()
                    },
                } for result in rule_results
            ]

        if not rows:
            return

        writer = csv.DictWriter(sys.stdout, fieldnames=list(rows[0].keys()))
        writer.writeheader()
        writer.writerows(rows)


@B2.register_subcommand
class Version(Command):
    """
    Prints the version number of this tool.
    """

    REQUIRES_AUTH = False

    @classmethod
    def _setup_parser(cls, parser):
        parser.add_argument('--short', action='store_true')
        super()._setup_parser(parser)

    def run(self, args):
        super().run(args)
        if args.short:
            self._print(VERSION)
        else:
            self._print('b2 command line tool, version', VERSION)
        return 0


@B2.register_subcommand
class License(Command):  # pragma: no cover
    """
    Prints the license of B2 Command line tool and all libraries shipped with it.
    """
    LICENSE_OUTPUT_FILE = pathlib.Path(__file__).parent / 'licenses_output.txt'

    REQUIRES_AUTH = False
    IGNORE_MODULES = {'b2', 'distlib', 'patchelf-wrapper', 'platformdirs'}
    REQUEST_TIMEOUT_S = 5

    # In case of some modules, we provide manual
    # overrides to the license text extracted by piplicenses.
    # Thanks to this set, we make sure the module is still used
    # PTable is used on versions below Python 3.11
    MODULES_TO_OVERRIDE_LICENSE_TEXT = {'rst2ansi', 'b2sdk'}

    LICENSES = {
        'argcomplete':
            'https://raw.githubusercontent.com/kislyuk/argcomplete/develop/LICENSE.rst',
        'atomicwrites':
            'https://raw.githubusercontent.com/untitaker/python-atomicwrites/master/LICENSE',
        'platformdirs':
            'https://raw.githubusercontent.com/platformdirs/platformdirs/main/LICENSE.txt',
        'PTable':
            'https://raw.githubusercontent.com/jazzband/prettytable/main/LICENSE',
        'pipx':
            'https://raw.githubusercontent.com/pypa/pipx/main/LICENSE',
        'userpath':
            'https://raw.githubusercontent.com/ofek/userpath/master/LICENSE.txt',
        'future':
            'https://raw.githubusercontent.com/PythonCharmers/python-future/master/LICENSE.txt',
        'pefile':
            'https://raw.githubusercontent.com/erocarrera/pefile/master/LICENSE',
        'https://github.com/python/typeshed':
            'https://raw.githubusercontent.com/python/typeshed/main/LICENSE',
    }

    class NormalizingStringIO(io.StringIO):
        def write(self, text, *args, **kwargs):
            super().write(unicodedata.normalize('NFKD', text), *args, **kwargs)

    def __init__(self, console_tool):
        super().__init__(console_tool)
        self.request_session = requests.session()

    @classmethod
    def _setup_parser(cls, parser):
        # these are for building, users should not call it:
        parser.add_argument('--dump', action='store_true', default=False, help=argparse.SUPPRESS)
        parser.add_argument(
            '--with-packages', action='store_true', default=False, help=argparse.SUPPRESS
        )
        super()._setup_parser(parser)

    def run(self, args):
        super().run(args)
        if self.LICENSE_OUTPUT_FILE.exists() and not args.dump:
            self._print(self.LICENSE_OUTPUT_FILE.read_text(encoding='utf8'))
            return 0

        if args.dump:
            with self.LICENSE_OUTPUT_FILE.open('w', encoding='utf8') as file:
                self._put_license_text(file, with_packages=args.with_packages)
        else:
            stream = self.NormalizingStringIO()
            self._put_license_text(stream, with_packages=args.with_packages)
            stream.seek(0)
            self._print(stream.read())

        return 0

    def _put_license_text(self, stream: io.StringIO, with_packages: bool = False):
        if with_packages:
            self._put_license_text_for_packages(stream)

        included_sources = get_included_sources()
        if included_sources:
            stream.write(
                f'\n\nThird party libraries modified and included in {NAME} or {b2sdk.__name__}:\n'
            )
        for src in included_sources:
            stream.write('\n')
            stream.write(src.name)
            stream.write('\n')
            stream.write(src.comment)
            stream.write('\n')
            stream.write('Files included for legal compliance reasons:\n')
            files_table = prettytable.PrettyTable(['File name', 'Content'], hrules=prettytable.ALL)
            for file_name, file_content in src.files.items():
                files_table.add_row([file_name, file_content])
            stream.write(str(files_table))
        stream.write(f'\n\n{NAME} license:\n')
        b2_license_file_text = (pathlib.Path(__file__).parent /
                                'LICENSE').read_text(encoding='utf8')
        stream.write(b2_license_file_text)

    def _put_license_text_for_packages(self, stream: io.StringIO):
        license_table = prettytable.PrettyTable(
            ['Module name', 'License text'], hrules=prettytable.ALL
        )
        summary_table = prettytable.PrettyTable(
            ['Module name', 'Version', 'License', 'Author', 'URL'], hrules=prettytable.ALL
        )

        licenses = self._get_licenses_dicts()
        modules_added = set()
        for module_info in licenses:
            if module_info['Name'] in self.IGNORE_MODULES:
                continue
            summary_table.add_row(
                [
                    module_info['Name'],
                    module_info['Version'],
                    module_info['License'].replace(';', '\n'),
                    module_info['Author'],
                    module_info['URL'],
                ]
            )
            license_table.add_row([module_info['Name'], self._get_single_license(module_info)])
            modules_added.add(module_info['Name'])

        assert not (self.MODULES_TO_OVERRIDE_LICENSE_TEXT - modules_added)
        stream.write(f'Licenses of all modules used by {NAME}, shipped with it in binary form:\n')
        stream.write(str(license_table))
        stream.write(
            f'\n\nSummary of all modules used by {NAME}, shipped with it in binary form:\n'
        )
        stream.write(str(summary_table))

    @classmethod
    def _get_licenses_dicts(cls) -> list[dict]:
        assert piplicenses, 'In order to run this command, you need to install the `license` extra: pip install b2[license]'
        pipdeptree_run = subprocess.run(
            ["pipdeptree", "--json", "-p", "b2"],
            capture_output=True,
            text=True,
            check=True,
        )
        pipdeptree = json.loads(pipdeptree_run.stdout)
        used_packages = [dep["package"]['package_name'] for dep in pipdeptree]

        parser = piplicenses.create_parser()
        args = parser.parse_args(
            [
                '--format',
                'j',
                '--with-system',
                '--with-authors',
                '--with-urls',
                '--with-license-file',
                '--packages',
                *used_packages,
            ]
        )
        licenses_output = piplicenses.create_output_string(args)
        licenses = validated_loads(licenses_output)
        return licenses

    def _fetch_license_from_url(self, url: str) -> str:
        response = self.request_session.get(url, timeout=self.REQUEST_TIMEOUT_S)
        response.raise_for_status()
        return response.text

    def _get_single_license(self, module_dict: dict):
        license_ = module_dict['LicenseText']
        module_name = module_dict['Name']
        if module_name == 'rst2ansi':
            # this one module is problematic, we need to extract the license text from its docstring
            assert license_ == piplicenses.LICENSE_UNKNOWN  # let's make sure they didn't fix it
            license_ = rst2ansi.__doc__
            assert 'MIT License' in license_  # let's make sure the license is still there
        elif module_name == 'b2sdk':
            license_ = (pathlib.Path(b2sdk.__file__).parent / 'LICENSE').read_text()
        else:
            license_url = self.LICENSES.get(module_name) or self.LICENSES.get(
                module_dict.get('URL')
            )
            if license_url:
                license_ = self._fetch_license_from_url(license_url)

        assert license_ != piplicenses.LICENSE_UNKNOWN, module_name

        return license_


@B2.register_subcommand
class InstallAutocomplete(Command):
    """
    Installs autocomplete for supported shells.

    Autocomplete is installed for the current user only and will become available after shell reload.
    Any existing autocomplete configuration for same executable name will be overwritten.

    --shell SHELL
    Shell to install autocomplete for. Autodetected if not specified.
    Manually specify "bash" to force bash autocomplete installation when running under different shell.

    .. note::

        Please note this command WILL modify your shell configuration file (e.g. ~/.bashrc).
    """

    REQUIRES_AUTH = False

    @classmethod
    def _setup_parser(cls, parser):
        parser.add_argument('--shell', choices=SUPPORTED_SHELLS, default=None)
        super()._setup_parser(parser)

    def run(self, args):
        super().run(args)
        shell = args.shell or detect_shell()
        if shell not in SUPPORTED_SHELLS:
            self._print_stderr(
                f'ERROR: unsupported shell: {shell}. Supported shells: {SUPPORTED_SHELLS}. Use --shell to specify a target shell manually.'
            )
            return 1

        try:
            autocomplete_install(NAME, shell=shell)
        except AutocompleteInstallError as e:
            raise CommandError(str(e)) from e
        self._print(f'Autocomplete successfully installed for {shell}.')
        self._print(
            f'Spawn a new shell instance to use it (log in again or just type `{shell}` in your current shell to start a new session inside of the existing session).'
        )
        return 0


class ConsoleTool:
    """
    Implements the commands available in the B2 command-line tool
    using the B2Api library.

    Uses a ``b2sdk.SqlitedAccountInfo`` object to keep account data between runs.
    """

    def __init__(self, b2_api: B2Api | None, stdout, stderr):
        self.api = b2_api
        self.stdout = stdout
        self.stderr = stderr

    def run_command(self, argv):
        signal.signal(signal.SIGINT, keyboard_interrupt_handler)
<<<<<<< HEAD
        parser = B2.get_parser()
        AUTOCOMPLETE.cache_and_autocomplete(parser)
=======
        parser = B2.create_parser(name=argv[0])
        argcomplete.autocomplete(parser, default_completer=None)
>>>>>>> a8a16145
        args = parser.parse_args(argv[1:])
        self._setup_logging(args, argv)

        if self.api:
            if (
                args.profile or getattr(args, 'write_buffer_size', None) or
                getattr(args, 'skip_hash_verification', None) or
                getattr(args, 'max_download_streams_per_file', None)
            ):
                self._print_stderr(
                    'ERROR: cannot change configuration on already initialized object'
                )
                return 1

        else:
            kwargs = {
                'profile': args.profile,
            }

            if 'write_buffer_size' in args:
                kwargs['save_to_buffer_size'] = args.write_buffer_size

            if 'skip_hash_verification' in args:
                kwargs['check_download_hash'] = not args.skip_hash_verification

            if 'max_download_streams_per_file' in args:
                kwargs['max_download_streams_per_file'] = args.max_download_streams_per_file

            self.api = _get_b2api_for_profile(**kwargs)

        b2_command = B2(self)
        command_class = b2_command.run(args)
        command = command_class(self)

        if command.FORBID_LOGGING_ARGUMENTS:
            logger.info('starting command [%s] (arguments hidden)', command)
        else:
            logger.info('starting command [%s] with arguments: %s', command, argv)

        try:
            auth_ret = self.authorize_from_env(command_class)
            if auth_ret:
                return auth_ret
            return command.run(args)
        except MissingAccountData as e:
            logger.exception('ConsoleTool missing account data error')
            self._print_stderr(
                'ERROR: {}  Use: {} authorize-account or provide auth data with "{}" and "{}"'
                ' environment variables'.format(
                    str(e), NAME, B2_APPLICATION_KEY_ID_ENV_VAR, B2_APPLICATION_KEY_ENV_VAR
                )
            )
            return 1
        except B2Error as e:
            logger.exception('ConsoleTool command error')
            self._print_stderr(f'ERROR: {str(e)}')
            return 1
        except KeyboardInterrupt:
            logger.exception('ConsoleTool command interrupt')
            self._print_stderr('\nInterrupted.  Shutting down...\n')
            return 1
        except Exception:
            logger.exception('ConsoleTool unexpected exception')
            raise

    def authorize_from_env(self, command_class):
        if not command_class.REQUIRES_AUTH:
            return 0

        key_id = os.environ.get(B2_APPLICATION_KEY_ID_ENV_VAR)
        key = os.environ.get(B2_APPLICATION_KEY_ENV_VAR)

        if key_id is None and key is None:
            return 0

        if (key_id is None) or (key is None):
            self._print_stderr(
                f'Please provide both "{B2_APPLICATION_KEY_ENV_VAR}" and "{B2_APPLICATION_KEY_ID_ENV_VAR}" environment variables or none of them'
            )
            return 1
        realm = os.environ.get(B2_ENVIRONMENT_ENV_VAR, 'production')

        if self.api.account_info.is_same_key(key_id, realm):
            return 0

        logger.info('authorize-account is being run from env variables')
        return AuthorizeAccount(self).authorize(key_id, key, realm)

    def _print(self, *args, **kwargs):
        print(*args, file=self.stdout, **kwargs)

    def _print_stderr(self, *args, **kwargs):
        print(*args, file=self.stderr, **kwargs)

    @classmethod
    def _setup_logging(cls, args, argv):
        if args.logConfig and (args.verbose or args.debugLogs):
            raise ValueError('Please provide either --logConfig or --verbose/--debugLogs')
        if args.logConfig:
            logging.config.fileConfig(args.logConfig)
        elif args.verbose or args.debugLogs:
            # set log level to DEBUG for ALL loggers (even those not belonging to B2), but without any handlers,
            # those will added as needed (file and/or stderr)
            logging.basicConfig(level=logging.DEBUG, handlers=[])
        else:
            logger.setLevel(logging.CRITICAL + 1)  # No logs!
        if args.verbose:
            formatter = logging.Formatter('%(levelname)s:%(name)s:%(message)s')
            handler = logging.StreamHandler()
            handler.setFormatter(formatter)

            # logs from ALL loggers sent to stderr should be formatted this way
            logging.root.addHandler(handler)
        if args.debugLogs:
            formatter = logging.Formatter(
                '%(asctime)s\t%(process)d\t%(thread)d\t%(name)s\t%(levelname)s\t%(message)s'
            )
            formatter.converter = time.gmtime
            handler = logging.FileHandler('b2_cli.log')
            handler.setFormatter(formatter)

            # logs from ALL loggers sent to the log file should be formatted this way
            logging.root.addHandler(handler)

        logger.info(r'// %s %s %s \\', SEPARATOR, VERSION.center(8), SEPARATOR)
        logger.debug('platform is %s', platform.platform())
        logger.debug(
            'Python version is %s %s', platform.python_implementation(),
            sys.version.replace('\n', ' ')
        )
        logger.debug('b2sdk version is %s', b2sdk_version)
        logger.debug('locale is %s', locale.getlocale())
        logger.debug('filesystem encoding is %s', sys.getfilesystemencoding())


# used by Sphinx
get_parser = functools.partial(B2.create_parser, for_docs=True)


# TODO: import from b2sdk as soon as we rely on 1.0.0
class InvalidArgument(B2Error):
    """
    Raised when one or more arguments are invalid
    """

    def __init__(self, parameter_name, message):
        """
        :param parameter_name: name of the function argument
        :param message: brief explanation of misconfiguration
        """
        super().__init__()
        self.parameter_name = parameter_name
        self.message = message

    def __str__(self):
        return f"{self.parameter_name} {self.message}"


def main():
    ct = ConsoleTool(b2_api=None, stdout=sys.stdout, stderr=sys.stderr)
    exit_status = ct.run_command(sys.argv)
    logger.info('\\\\ %s %s %s //', SEPARATOR, ('exit=%s' % exit_status).center(8), SEPARATOR)

    # I haven't tracked down the root cause yet, but in Python 2.7, the futures
    # packages is hanging on exit sometimes, waiting for a thread to finish.
    # This happens when using sync to upload files.
    sys.stdout.flush()
    sys.stderr.flush()

    logging.shutdown()

    os._exit(exit_status)


if __name__ == '__main__':
    main()<|MERGE_RESOLUTION|>--- conflicted
+++ resolved
@@ -9,12 +9,11 @@
 # License https://www.backblaze.com/using_b2_code.html
 #
 ######################################################################
-<<<<<<< HEAD
+from __future__ import annotations
+
 from .autocomplete_cache import AUTOCOMPLETE  # noqa
+
 AUTOCOMPLETE.autocomplete_from_cache()
-=======
-from __future__ import annotations
->>>>>>> a8a16145
 
 import argparse
 import base64
@@ -129,15 +128,9 @@
 )
 from b2._cli.obj_loads import validated_loads
 from b2._cli.shell import detect_shell
-<<<<<<< HEAD
-from b2._utils.filesystem import points_to_fifo
-from b2.arg_parser import ArgumentParser
+from b2._utils.uri import B2URI, B2FileIdURI, B2URIAdapter, B2URIBase
+from b2.arg_parser import B2ArgumentParser
 from b2.arg_parser_types import (
-=======
-from b2._utils.uri import B2URI, B2FileIdURI, B2URIAdapter, B2URIBase
-from b2.arg_parser import (
-    B2ArgumentParser,
->>>>>>> a8a16145
     parse_comma_separated_list,
     parse_default_retention_period,
     parse_millis_from_float_timestamp,
@@ -3947,13 +3940,8 @@
 
     def run_command(self, argv):
         signal.signal(signal.SIGINT, keyboard_interrupt_handler)
-<<<<<<< HEAD
-        parser = B2.get_parser()
+        parser = B2.create_parser(name=argv[0])
         AUTOCOMPLETE.cache_and_autocomplete(parser)
-=======
-        parser = B2.create_parser(name=argv[0])
-        argcomplete.autocomplete(parser, default_completer=None)
->>>>>>> a8a16145
         args = parser.parse_args(argv[1:])
         self._setup_logging(args, argv)
 
