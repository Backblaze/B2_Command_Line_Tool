--- conflicted
+++ resolved
@@ -31,15 +31,11 @@
 import time
 import unicodedata
 from abc import ABCMeta, abstractclassmethod
-<<<<<<< HEAD
 from concurrent.futures import Executor, Future, ThreadPoolExecutor
-=======
-from concurrent.futures import ThreadPoolExecutor, as_completed
 from contextlib import suppress
 
 import requests
 import rst2ansi
->>>>>>> 054326de
 from tabulate import tabulate
 
 from typing import Optional, Tuple, List, Any, Dict
