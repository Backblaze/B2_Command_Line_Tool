--- conflicted
+++ resolved
@@ -29,14 +29,11 @@
 import time
 import unicodedata
 from abc import ABCMeta, abstractclassmethod
-<<<<<<< HEAD
 from concurrent.futures import ThreadPoolExecutor, as_completed
-=======
-
 from contextlib import suppress
+
 import requests
 import rst2ansi
->>>>>>> 3667441a
 from tabulate import tabulate
 
 from typing import Optional, Tuple, List, Any, Dict
