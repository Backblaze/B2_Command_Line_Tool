--- conflicted
+++ resolved
@@ -64,7 +64,7 @@
     def indent(text, prefix):
         def prefixed_lines():
             for line in text.splitlines(True):
-                yield (prefix + line if line.strip() else line)
+                yield prefix + line if line.strip() else line
 
         return ''.join(prefixed_lines())
 
@@ -311,6 +311,7 @@
 
     Requires capability: listFiles, writeFiles
     """
+
     @classmethod
     def _setup_subparser(cls, parser):
         parser.add_argument('bucketName')
@@ -332,6 +333,7 @@
 
     Requires capability: writeFiles
     """
+
     @classmethod
     def _setup_subparser(cls, parser):
         parser.add_argument('fileId')
@@ -347,6 +349,7 @@
     Erases everything in {B2_ACCOUNT_INFO_DEFAULT_FILE}.  Location
     of file can be overridden by setting {B2_ACCOUNT_INFO_ENV_VAR}.
     """
+
     def run(self, args):
         self.api.account_info.clear()
         return 0
@@ -377,6 +380,7 @@
 
     Requires capability: readFiles (if sourceFileId bucket is private) and writeFiles
     """
+
     @classmethod
     def _setup_subparser(cls, parser):
         parser.add_argument('--metadataDirective')
@@ -440,6 +444,7 @@
 
     Requires capability: writeBuckets
     """
+
     @classmethod
     def _setup_subparser(cls, parser):
         parser.add_argument('--bucketInfo', type=json.loads)
@@ -482,6 +487,7 @@
 
     Requires capability: writeKeys
     """
+
     @classmethod
     def _setup_subparser(cls, parser):
         parser.add_argument('--bucket')
@@ -517,6 +523,7 @@
 
     Requires capability: deleteBuckets
     """
+
     @classmethod
     def _setup_subparser(cls, parser):
         parser.add_argument('bucketName')
@@ -538,6 +545,7 @@
 
     Requires capability: deleteFiles, readFiles (if file name not provided)
     """
+
     @classmethod
     def _setup_subparser(cls, parser):
         parser.add_argument('fileName', nargs='?')
@@ -564,6 +572,7 @@
 
     Requires capability: deleteKeys
     """
+
     @classmethod
     def _setup_subparser(cls, parser):
         parser.add_argument('applicationKeyId')
@@ -584,6 +593,7 @@
 
     Requires capability: readFiles
     """
+
     @classmethod
     def _setup_subparser(cls, parser):
         parser.add_argument('--noProgress', action='store_true')
@@ -608,6 +618,7 @@
 
     Requires capability: readFiles
     """
+
     @classmethod
     def _setup_subparser(cls, parser):
         parser.add_argument('--noProgress', action='store_true')
@@ -629,6 +640,7 @@
     Shows the account ID, key, auth token, URLs, and what capabilities
     the current application keys has.
     """
+
     def run(self, args):
         account_info = self.api.account_info
         data = dict(
@@ -661,6 +673,7 @@
 
     Requires capability: listBuckets
     """
+
     @classmethod
     def _setup_subparser(cls, parser):
         parser.add_argument('--showSize', action='store_true')
@@ -702,6 +715,7 @@
 
     Requires capability: readFiles
     """
+
     @classmethod
     def _setup_subparser(cls, parser):
         parser.add_argument('fileId')
@@ -726,6 +740,7 @@
 
     Requires capability: shareFiles
     """
+
     @classmethod
     def _setup_subparser(cls, parser):
         parser.add_argument('--prefix', default='')
@@ -756,6 +771,7 @@
 
     Requires capability: shareFiles
     """
+
     @classmethod
     def _setup_subparser(cls, parser):
         parser.add_argument('--duration', type=int, default=86400)
@@ -779,6 +795,7 @@
 
     Requires capability: writeFiles
     """
+
     @classmethod
     def _setup_subparser(cls, parser):
         parser.add_argument('bucketName')
@@ -803,6 +820,7 @@
 
     Requires capability: listBuckets
     """
+
     def run(self, args):
         for b in self.api.list_buckets():
             self._print('%s  %-10s  %s' % (b.id_, b.type_, b.name))
@@ -818,6 +836,7 @@
 
     Requires capability: listFiles
     """
+
     @classmethod
     def _setup_subparser(cls, parser):
         parser.add_argument('bucketName')
@@ -846,6 +865,7 @@
 
     Requires capability: listFiles
     """
+
     @classmethod
     def _setup_subparser(cls, parser):
         parser.add_argument('bucketName')
@@ -886,6 +906,7 @@
 
     Requires capability: listKeys
     """
+
     @classmethod
     def _setup_subparser(cls, parser):
         parser.add_argument('--long', action='store_true')
@@ -963,6 +984,7 @@
 
     Requires capability: writeFiles
     """
+
     @classmethod
     def _setup_subparser(cls, parser):
         parser.add_argument('largeFileId')
@@ -980,6 +1002,7 @@
 
     Requires capability: listFiles
     """
+
     @classmethod
     def _setup_subparser(cls, parser):
         parser.add_argument('bucketName')
@@ -1019,6 +1042,7 @@
 
     Requires capability: listFiles
     """
+
     @classmethod
     def _setup_subparser(cls, parser):
         parser.add_argument('--long', action='store_true')
@@ -1057,6 +1081,7 @@
     Prints an URL that can be used to download the given file, if
     it is public.
     """
+
     @classmethod
     def _setup_subparser(cls, parser):
         parser.add_argument('fileId')
@@ -1071,6 +1096,7 @@
     Prints a short URL that can be used to download the given file, if
     it is public.
     """
+
     @classmethod
     def _setup_subparser(cls, parser):
         parser.add_argument('bucketName')
@@ -1083,160 +1109,6 @@
 
 class Sync(Command):
     """
-<<<<<<< HEAD
-    b2 sync [--delete] [--keepDays N] [--skipNewer] [--replaceNewer] \\
-            [--compareVersions <option>] [--compareThreshold N] \\
-            [--threads N] [--noProgress] [--dryRun ] [--allowEmptySource ] \\
-            [--excludeRegex <regex> [--includeRegex <regex>]] \\
-            [--excludeDirRegex <regex>] \\
-            [--excludeAllSymlinks ] \\
-            [--excludeIfModifiedAfter <datetime>]
-            <source> <destination>
-
-        Copies multiple files from source to destination.  Optionally
-        deletes or hides destination files that the source does not have.
-
-        Progress is displayed on the console unless '--noProgress' is
-        specified.  A list of actions taken is always printed.
-
-        Specify '--dryRun' to simulate the actions that would be taken.
-
-        To allow sync to run when the source directory is empty, potentially
-        deleting all files in a bucket, specify '--allowEmptySource'.
-        The default is to fail when the specified source directory doesn't exist
-        or is empty.  (This check only applies to version 1.0 and later.)
-
-        Users with high-performance networks, or file sets with very small
-        files, will benefit from multi-threaded uploads.  The default number
-        of threads is 10.  Experiment with the --threads parameter if the
-        default is not working well.
-
-        Users with low-performance networks may benefit from reducing the
-        number of threads.  Using just one thread will minimize the impact
-        on other users of the network.
-
-        Note that using multiple threads will usually be detrimental to
-        the other users on your network.
-
-        You can specify --excludeRegex to selectively ignore files that
-        match the given pattern. Ignored files will not copy during
-        the sync operation. The pattern is a regular expression
-        that is tested against the full path of each file.
-
-        You can specify --includeRegex to selectively override ignoring
-        files that match the given --excludeRegex pattern by an
-        --includeRegex pattern. Similarly to --excludeRegex, the pattern
-        is a regular expression that is tested against the full path
-        of each file.
-
-        Note that --includeRegex cannot be used without --excludeRegex.
-
-        You can specify --excludeAllSymlinks to skip symlinks when
-        syncing from a local source.
-
-        When a directory is excluded by using --excludeDirRegex, all of
-        the files within it are excluded, even if they match an --includeRegex
-        pattern.   This means that there is no need to look inside excluded
-        directories, and you can exclude directories containing files for which
-        you don't have read permission and avoid getting errors.
-
-        The --excludeDirRegex is a regular expression that is tested against
-        the full path of each directory.  The path being matched does not have
-        a trailing '/', so don't include on in your regular expression.
-
-        Multiple regex rules can be applied by supplying them as pipe
-        delimited instructions. Note that the regex for this command
-        is Python regex. Reference: https://docs.python.org/2/library/re.html.
-
-        Regular expressions are considered a match if they match a substring
-        starting at the first character.  ".*e" will match "hello".  This is
-        not ideal, but we will maintain this behavior for compatibility.
-        If you want to match the entire path, put a "$" at the end of the
-        regex, such as ".*llo$".
-
-        You can specify --excludeIfModifiedAfter to selectively ignore file versions
-        (including hide markers) which were synced after given time (for local source)
-        or ignore only specific file versions (for b2 source).
-        Ignored files or file versions will not be taken for consideration during sync.
-        The time should be given as a seconds timestamp (e.g. "1367900664")
-        If you need milliseconds precision, put it after the comma (e.g. "1367900664.152")
-
-        Files are considered to be the same if they have the same name
-        and modification time.  This behaviour can be changed using the
-        --compareVersions option.  Possible values are:
-          'none':    Comparison using the file name only
-          'modTime': Comparison using the modification time (default)
-          'size':    Comparison using the file size
-        A future enhancement may add the ability to compare the SHA1 checksum
-        of the files.
-
-        Fuzzy comparison of files based on modTime or size can be enabled by
-        specifying the --compareThreshold option.  This will treat modTimes
-        (in milliseconds) or sizes (in bytes) as the same if they are within
-        the comparison threshold.  Files that match, within the threshold, will
-        not be synced. Specifying --verbose and --dryRun can be useful to
-        determine comparison value differences.
-
-        One of the paths must be a local file path, and the other must be
-        a B2 bucket path. Use "b2://<bucketName>/<prefix>" for B2 paths, e.g.
-        "b2://my-bucket-name/a/path/prefix/".
-
-        When a destination file is present that is not in the source, the
-        default is to leave it there.  Specifying --delete means to delete
-        destination files that are not in the source.
-
-        When the destination is B2, you have the option of leaving older
-        versions in place.  Specifying --keepDays will delete any older
-        versions more than the given number of days old, based on the
-        modification time of the file.  This option is not available when
-        the destination is a local folder.
-
-        Files at the source that have a newer modification time are always
-        copied to the destination.  If the destination file is newer, the
-        default is to report an error and stop.  But with --skipNewer set,
-        those files will just be skipped.  With --replaceNewer set, the
-        old file from the source will replace the newer one in the destination.
-
-        To make the destination exactly match the source, use:
-            b2 sync --delete --replaceNewer ... ...
-
-        WARNING: Using '--delete' deletes files!  We recommend not using it.
-        If you use --keepDays instead, you will have some time to recover your
-        files if you discover they are missing on the source end.
-
-        To make the destination match the source, but retain previous versions
-        for 30 days:
-            b2 sync --keepDays 30 --replaceNewer ... b2://...
-
-        Example of sync being used with excludeRegex. This will ignore .DS_Store files
-        and .Spotlight-V100 folders
-            b2 sync -excludeRegex '(.*\.DS_Store)|(.*\.Spotlight-V100)' ... b2://...
-
-        Requires capabilities: listFiles, readFiles (for downloading), writeFiles (for uploading)
-
-    """
-
-    OPTION_FLAGS = [
-        'delete',
-        'noProgress',
-        'skipNewer',
-        'replaceNewer',
-        'dryRun',
-        'allowEmptySource',
-        'excludeAllSymlinks',
-    ]
-    OPTION_ARGS = [
-        'keepDays', 'threads', 'compareVersions', 'compareThreshold', 'excludeIfModifiedAfter'
-    ]
-    REQUIRED = ['source', 'destination']
-    LIST_ARGS = ['excludeRegex', 'includeRegex', 'excludeDirRegex']
-    ARG_PARSER = {
-        'keepDays': float,
-        'threads': int,
-        'compareThreshold': int,
-        'excludeIfModifiedAfter': parse_millis_from_float_timestamp,
-    }
-=======
     Copies multiple files from source to destination.  Optionally
     deletes or hides destination files that the source does not have.
 
@@ -1297,6 +1169,13 @@
     not ideal, but we will maintain this behavior for compatibility.
     If you want to match the entire path, put a "$" at the end of the
     regex, such as ".*llo$".
+
+    You can specify --excludeIfModifiedAfter to selectively ignore file versions
+    (including hide markers) which were synced after given time (for local source)
+    or ignore only specific file versions (for b2 source).
+    Ignored files or file versions will not be taken for consideration during sync.
+    The time should be given as a seconds timestamp (e.g. "1367900664")
+    If you need milliseconds precision, put it after the comma (e.g. "1367900664.152")
 
     Files are considered to be the same if they have the same name
     and modification time.  This behaviour can be changed using the
@@ -1351,6 +1230,7 @@
 
     Requires capabilities: listFiles, readFiles (for downloading), writeFiles (for uploading)
     """
+
     @classmethod
     def _setup_subparser(cls, parser):
         parser.add_argument('--delete', action='store_true')
@@ -1367,9 +1247,11 @@
         parser.add_argument('--excludeRegex', action='append', default=[])
         parser.add_argument('--includeRegex', action='append', default=[])
         parser.add_argument('--excludeDirRegex', action='append', default=[])
+        parser.add_argument(
+            '--excludeIfModifiedAfter', type=parse_millis_from_float_timestamp, default=None
+        )
         parser.add_argument('source')
         parser.add_argument('destination')
->>>>>>> fb1abd74
 
     def run(self, args):
         policies_manager = self.get_policies_manager_from_args(args)
@@ -1473,6 +1355,7 @@
 
     Requires capability: writeBuckets
     """
+
     @classmethod
     def _setup_subparser(cls, parser):
         parser.add_argument('--bucketInfo', type=json.loads)
@@ -1522,6 +1405,7 @@
 
     Requires capability: writeFiles
     """
+
     @classmethod
     def _setup_subparser(cls, parser):
         parser.add_argument('--noProgress', action='store_true')
@@ -1569,6 +1453,7 @@
     """
     Prints the version number of this tool.
     """
+
     def run(self, args):
         self._print('b2 command line tool, version', VERSION)
         return 0
@@ -1582,6 +1467,7 @@
     Uses the StoredAccountInfo object to keep account data in
     {B2_ACCOUNT_INFO_DEFAULT_FILE} between runs.
     """
+
     def __init__(self, b2_api, stdout, stderr):
         self.api = b2_api
         self.stdout = stdout
@@ -1709,6 +1595,7 @@
     """
     Raised when one or more arguments are invalid
     """
+
     def __init__(self, parameter_name, message):
         """
         :param parameter_name: name of the function argument
