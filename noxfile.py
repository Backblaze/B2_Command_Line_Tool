--- conflicted
+++ resolved
@@ -234,18 +234,11 @@
 def build(session):
     """Build the distribution."""
     # TODO: consider using wheel as well
-<<<<<<< HEAD
-    session.run('pip', 'install', *REQUIREMENTS_BUILD)
-    session.run('nox', '-s', 'dump_license', '-fb', 'venv')
-    session.run('python', 'setup.py', 'check', '--metadata', '--strict')
-    session.run('rm', '-rf', 'build', 'dist', 'b2.egg-info', external=True)
-    session.run('python', 'setup.py', 'sdist', *session.posargs)
-=======
     session.run('pip', 'install', *REQUIREMENTS_BUILD, **run_kwargs)
+    session.run('nox', '-s', 'dump_license', '-fb', 'venv', **run_kwargs)
     session.run('python', 'setup.py', 'check', '--metadata', '--strict', **run_kwargs)
     session.run('rm', '-rf', 'build', 'dist', 'b2.egg-info', external=True, **run_kwargs)
     session.run('python', 'setup.py', 'sdist', *session.posargs, **run_kwargs)
->>>>>>> e6ddd6ac
 
     # Set outputs for GitHub Actions
     if CI:
@@ -266,23 +259,15 @@
 @nox.session(python=PYTHON_DEFAULT_VERSION)
 def bundle(session: nox.Session):
     """Bundle the distribution."""
-<<<<<<< HEAD
-    session.run('pip', 'install', *REQUIREMENTS_BUNDLE)
-    session.run('rm', '-rf', 'build', 'dist', 'b2.egg-info', external=True)
-    install_myself(session, ['license'])
-    session.run('b2', 'license', '--dump', '--with-packages')
-
-    session.run('pyinstaller', *session.posargs, 'b2.spec')
-=======
     session.run('pip', 'install', *REQUIREMENTS_BUNDLE, **run_kwargs)
     session.run('rm', '-rf', 'build', 'dist', 'b2.egg-info', external=True, **run_kwargs)
-    install_myself(session)
+    install_myself(session, ['license'])
+    session.run('b2', 'license', '--dump', '--with-packages', **run_kwargs)
 
     if SYSTEM == 'darwin':
         session.posargs.extend(['--osx-bundle-identifier', OSX_BUNDLE_IDENTIFIER])
 
     session.run('pyinstaller', '--onefile', *session.posargs, 'b2.spec', **run_kwargs)
->>>>>>> e6ddd6ac
 
     if SYSTEM == 'linux' and not NO_STATICX:
         session.run(
