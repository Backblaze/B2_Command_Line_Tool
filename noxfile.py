######################################################################
#
# File: noxfile.py
#
# Copyright 2020 Backblaze Inc. All Rights Reserved.
#
# License https://www.backblaze.com/using_b2_code.html
#
######################################################################

import hashlib
import os
import pathlib
import platform
import subprocess
from glob import glob
from typing import List

import nox
import pkg_resources

CI = os.environ.get('CI') is not None
CD = CI and (os.environ.get('CD') is not None)
INSTALL_SDK_FROM = os.environ.get('INSTALL_SDK_FROM')
NO_STATICX = os.environ.get('NO_STATICX') is not None
NOX_PYTHONS = os.environ.get('NOX_PYTHONS')

PYTHON_VERSIONS = [
    '3.7',
    '3.8',
    '3.9',
    '3.10',
    '3.11',
] if NOX_PYTHONS is None else NOX_PYTHONS.split(',')
PYTHON_DEFAULT_VERSION = PYTHON_VERSIONS[-1]

PY_PATHS = ['b2', 'test', 'noxfile.py', 'setup.py']

SYSTEM = platform.system().lower()

REQUIREMENTS_FORMAT = ['yapf==0.27']
REQUIREMENTS_LINT = ['yapf==0.27', 'pyflakes==2.4.0', 'pytest==6.2.5', 'liccheck==0.6.2']
REQUIREMENTS_TEST = [
    "pytest==6.2.5",
    "pytest-cov==3.0.0",
    'pytest-xdist==2.5.0',
    'backoff==2.1.2',
    'more_itertools==8.13.0',
]
REQUIREMENTS_BUILD = ['setuptools>=20.2']
REQUIREMENTS_BUNDLE = [
    'pyinstaller==5.6.2',
    "patchelf-wrapper==1.2.0;platform_system=='Linux'",
    "staticx==0.13.5;platform_system=='Linux'",
]

OSX_BUNDLE_IDENTIFIER = 'com.backblaze.b2'
OSX_BUNDLE_ENTITLEMENTS = 'contrib/macos/entitlements.plist'

WINDOWS_TIMESTAMP_SERVER = 'http://timestamp.digicert.com'
WINDOWS_SIGNTOOL_PATH = 'C:/Program Files (x86)/Windows Kits/10/bin/10.0.17763.0/x86/signtool.exe'

nox.options.reuse_existing_virtualenvs = True
nox.options.sessions = [
    'lint',
    'test',
]

run_kwargs = {}

# In CI, use Python interpreter provided by GitHub Actions
if CI:
    nox.options.force_venv_backend = 'none'

    # Inside the CI we need to silence most of the outputs to be able to use GITHUB_OUTPUT properly.
    # Nox passes `stderr` and `stdout` directly to subprocess.Popen.
    run_kwargs = dict(
        stderr=subprocess.DEVNULL,
        stdout=subprocess.DEVNULL,
    )


def install_myself(session, extras=None):
    """Install from the source."""

    arg = '.'
    if extras:
        arg += '[%s]' % ','.join(extras)

    session.run('pip', 'install', '-e', arg, **run_kwargs)

    if INSTALL_SDK_FROM:
        cwd = os.getcwd()
        os.chdir(INSTALL_SDK_FROM)
        session.run('pip', 'uninstall', 'b2sdk', '-y')
        session.run('python', 'setup.py', 'develop')
        os.chdir(cwd)
    elif CI and not CD:
        # In CI, install B2 SDK from the master branch
        session.run(
            'pip', 'install', 'git+https://github.com/Backblaze/b2-sdk-python.git#egg=b2sdk',
            **run_kwargs
        )


@nox.session(name='format', python=PYTHON_DEFAULT_VERSION)
def format_(session):
    """Format the code."""
    session.run('pip', 'install', *REQUIREMENTS_FORMAT)
    # TODO: incremental mode for yapf
    session.run('yapf', '--in-place', '--parallel', '--recursive', *PY_PATHS)
    # TODO: uncomment if we want to use isort and docformatter
    # session.run('isort', *PY_PATHS)
    # session.run(
    #     'docformatter',
    #     '--in-place',
    #     '--recursive',
    #     '--wrap-summaries=100',
    #     '--wrap-descriptions=100',
    #     *PY_PATHS,
    # )


@nox.session(python=PYTHON_DEFAULT_VERSION)
def lint(session):
    """Run linters."""
    install_myself(session)
    session.run('pip', 'install', *REQUIREMENTS_LINT)

    session.run('yapf', '--diff', '--parallel', '--recursive', *PY_PATHS)
    # TODO: uncomment if we want to use isort and docformatter
    # session.run('isort', '--check', *PY_PATHS)
    # session.run(
    #     'docformatter',
    #     '--check',
    #     '--recursive',
    #     '--wrap-summaries=100',
    #     '--wrap-descriptions=100',
    #     *PY_PATHS,
    # )

    # TODO: use flake8 instead of pyflakes
    session.log('pyflakes b2')
    output = subprocess.run('pyflakes b2', shell=True, check=False,
                            stdout=subprocess.PIPE).stdout.decode().strip()
    excludes = ['__init__.py']
    output = [l for l in output.splitlines() if all(x not in l for x in excludes)]
    if output:
        print('\n'.join(output))
        session.error('pyflakes has failed')
    # session.run('flake8', *PY_PATHS)
    session.run('pytest', 'test/static')

    # Before checking licenses, create an updated requirements.txt file, which accepts any b2sdk version.  This way
    # the tool will still work if the SDK was installed from the master branch or a different directory.
    updated_requirements = os.path.join(session.create_tmp(), 'requirements.txt')
    with open('requirements.txt', 'r') as orig_req_file, \
            open(updated_requirements, 'w') as updated_req_file:
        requirements = pkg_resources.parse_requirements(orig_req_file)
        for requirement in requirements:
            if requirement.project_name == "b2sdk":
                updated_req_file.write("b2sdk\n")
            else:
                updated_req_file.write(f"{requirement}\n")

    session.run('liccheck', '-s', 'setup.cfg', '-r', updated_requirements)


@nox.session(python=PYTHON_VERSIONS)
def unit(session):
    """Run unit tests."""
    install_myself(session, ['license'])
    session.run('pip', 'install', *REQUIREMENTS_TEST)
    session.run(
        'pytest',
        '-n',
        'auto',
        '--cov=b2',
        '--cov-branch',
        '--cov-report=xml',
        '--doctest-modules',
        *session.posargs,
        'test/unit',
    )
    if not session.posargs:
        session.notify('cover')


@nox.session(python=PYTHON_VERSIONS)
def integration(session):
    """Run integration tests."""
    install_myself(session, ['license'])
    session.run('pip', 'install', *REQUIREMENTS_TEST)
    session.run(
<<<<<<< HEAD
        'pytest', '-s', '-x', '-v', '-n', '4', '-W', 'ignore::DeprecationWarning:rst2ansi.visitor:',
        *session.posargs, 'test/integration'
=======
        'pytest',
        '-s',
        '-n',
        'auto',
        '-W',
        'ignore::DeprecationWarning:rst2ansi.visitor:',
        *session.posargs,
        'test/integration',
>>>>>>> 054326de
    )


@nox.session(python=PYTHON_VERSIONS)
def test(session):
    """Run all tests."""
    if session.python:
        session.notify('unit-{}'.format(session.python))
        session.notify('integration-{}'.format(session.python))
    else:
        session.notify('unit')
        session.notify('integration')


@nox.session(python=PYTHON_DEFAULT_VERSION)
def cleanup_buckets(session):
    """Remove buckets from previous test runs."""
    install_myself(session)
    session.run('pip', 'install', *REQUIREMENTS_TEST)
    session.run('pytest', '-s', '-x', *session.posargs, 'test/integration/cleanup_buckets.py')


@nox.session
def cover(session):
    """Perform coverage analysis."""
    session.run('pip', 'install', 'coverage')
    session.run('coverage', 'report', '--fail-under=75', '--show-missing', '--skip-covered')
    session.run('coverage', 'erase')


@nox.session(python=PYTHON_DEFAULT_VERSION)
def build(session):
    """Build the distribution."""
    # TODO: consider using wheel as well
    session.run('pip', 'install', *REQUIREMENTS_BUILD, **run_kwargs)
    session.run('nox', '-s', 'dump_license', '-fb', 'venv', **run_kwargs)
    session.run('python', 'setup.py', 'check', '--metadata', '--strict', **run_kwargs)
    session.run('rm', '-rf', 'build', 'dist', 'b2.egg-info', external=True, **run_kwargs)
    session.run('python', 'setup.py', 'sdist', *session.posargs, **run_kwargs)

    # Set outputs for GitHub Actions
    if CI:
        # Path have to be specified with unix style slashes even for windows,
        # otherwise glob won't find files on windows in action-gh-release.
        print('asset_path=dist/*')

        version = os.environ['GITHUB_REF'].replace('refs/tags/v', '')
        print(f'version={version}')


@nox.session(python=PYTHON_DEFAULT_VERSION)
def dump_license(session: nox.Session):
    install_myself(session, ['license'])
    session.run('b2', 'license', '--dump', '--with-packages')


@nox.session(python=PYTHON_DEFAULT_VERSION)
def bundle(session: nox.Session):
    """Bundle the distribution."""
    session.run('pip', 'install', *REQUIREMENTS_BUNDLE, **run_kwargs)
    session.run('rm', '-rf', 'build', 'dist', 'b2.egg-info', external=True, **run_kwargs)
    install_myself(session, ['license'])
    session.run('b2', 'license', '--dump', '--with-packages', **run_kwargs)

    session.run('pyinstaller', *session.posargs, 'b2.spec', **run_kwargs)

    if SYSTEM == 'linux' and not NO_STATICX:
        session.run(
            'staticx', '--no-compress', '--strip', '--loglevel', 'INFO', 'dist/b2',
            'dist/b2-static', **run_kwargs
        )
        session.run('mv', '-f', 'dist/b2-static', 'dist/b2', external=True, **run_kwargs)

    # Set outputs for GitHub Actions
    if CI:
        # Path have to be specified with unix style slashes even for windows,
        # otherwise glob won't find files on windows in action-gh-release.
        print('asset_path=dist/*')

        executable = str(next(pathlib.Path('dist').glob('*')))
        print(f'sut_path={executable}')


@nox.session(python=False)
def sign(session):
    """Sign the bundled distribution (macOS and Windows only)."""

    def sign_darwin(cert_name):
        session.run('security', 'find-identity', external=True, **run_kwargs)
        session.run(
            'codesign',
            '--deep',
            '--force',
            '--verbose',
            '--timestamp',
            '--identifier',
            OSX_BUNDLE_IDENTIFIER,
            '--entitlements',
            OSX_BUNDLE_ENTITLEMENTS,
            '--options',
            'runtime',
            '--sign',
            cert_name,
            'dist/b2',
            external=True,
            **run_kwargs
        )
        session.run('codesign', '--verify', '--verbose', 'dist/b2', external=True, **run_kwargs)

    def sign_windows(cert_file, cert_password):
        session.run('certutil', '-f', '-p', cert_password, '-importpfx', cert_file, **run_kwargs)
        session.run(
            WINDOWS_SIGNTOOL_PATH,
            'sign',
            '/f',
            cert_file,
            '/p',
            cert_password,
            '/tr',
            WINDOWS_TIMESTAMP_SERVER,
            '/td',
            'sha256',
            '/fd',
            'sha256',
            'dist/b2.exe',
            external=True,
            **run_kwargs
        )
        session.run(
            WINDOWS_SIGNTOOL_PATH,
            'verify',
            '/pa',
            '/all',
            'dist/b2.exe',
            external=True,
            **run_kwargs
        )

    if SYSTEM == 'darwin':
        try:
            certificate_name, = session.posargs
        except ValueError:
            session.error('pass the certificate name as a positional argument')
            return

        sign_darwin(certificate_name)
    elif SYSTEM == 'windows':
        try:
            certificate_file, certificate_password = session.posargs
        except ValueError:
            session.error('pass the certificate file and the password as positional arguments')
            return

        sign_windows(certificate_file, certificate_password)
    elif SYSTEM == 'linux':
        session.log('signing is not supported for Linux')
    else:
        session.error('unrecognized platform: {}'.format(SYSTEM))

    # Append OS name to the binary
    asset_old_path = glob('dist/*')[0]
    name, ext = os.path.splitext(os.path.basename(asset_old_path))
    asset_path = 'dist/{}-{}{}'.format(name, SYSTEM, ext)

    session.run('mv', '-f', asset_old_path, asset_path, external=True, **run_kwargs)

    # Set outputs for GitHub Actions
    if CI:
        # Path have to be specified with unix style slashes even for windows,
        # otherwise glob won't find files on windows in action-gh-release.
        print('asset_path=dist/*')


def _calculate_hashes(
    file_path: pathlib.Path,
    algorithms: List[str],
) -> List['hashlib._Hash']:  # noqa
    read_size = 1024 * 1024
    hash_structures = [hashlib.new(algo) for algo in algorithms]

    with open(file_path, 'rb') as f:
        while True:
            buffer = f.read(read_size)
            if not buffer:
                break

            for hash_struct in hash_structures:
                hash_struct.update(buffer)

    return hash_structures


def _save_hashes(output_file: pathlib.Path, hashes: List['hashlib._Hash']) -> None:  # noqa
    longest_algo_name = max([len(elem.name) for elem in hashes])
    line_format = '{algo:<%s} {hash_value}' % longest_algo_name

    output_lines = []
    for hash_struct in hashes:
        hash_value = hash_struct.hexdigest()
        output_lines.append(line_format.format(algo=hash_struct.name, hash_value=hash_value))

    output_file.write_bytes('\n'.join(output_lines).encode('ascii'))


@nox.session(python=PYTHON_DEFAULT_VERSION)
def make_dist_digest(_session):
    wanted_algos = ['sha256', 'sha512', 'sha3_256', 'sha3_512']
    available_algos = [algo for algo in wanted_algos if algo in hashlib.algorithms_available]

    directory = pathlib.Path('dist')
    glob_match = '*'

    hashes_file_suffix = '_hashes'
    did_find_any_file = False

    for dist_file in directory.glob(glob_match):
        if dist_file.stem.endswith(hashes_file_suffix):
            continue

        hashes_list = _calculate_hashes(dist_file, available_algos)

        output_file = dist_file.with_stem(dist_file.name + hashes_file_suffix).with_suffix('.txt')
        _save_hashes(output_file, hashes_list)

        did_find_any_file = True

    if not did_find_any_file:
        raise RuntimeError(
            f'No file found in {str(directory / glob_match)}, but was expected to find some.'
        )


@nox.session(python=PYTHON_DEFAULT_VERSION)
def doc(session):
    """Build the documentation."""
    install_myself(session, extras=['doc'])
    session.cd('doc')
    sphinx_args = ['-b', 'html', '-T', '-W', 'source', 'build/html']
    session.run('rm', '-rf', 'build', external=True)

    if not session.interactive:
        session.run('sphinx-build', *sphinx_args)
        session.notify('doc_cover')
    else:
        sphinx_args[-2:-2] = [
            '-E', '--open-browser', '--watch', '../b2', '--ignore', '*.pyc', '--ignore', '*~'
        ]
        session.run('sphinx-autobuild', *sphinx_args)


@nox.session
def doc_cover(session):
    """Perform coverage analysis for the documentation."""
    install_myself(session, extras=['doc'])
    session.cd('doc')
    sphinx_args = ['-b', 'coverage', '-T', '-W', 'source', 'build/coverage']
    report_file = 'build/coverage/python.txt'
    session.run('sphinx-build', *sphinx_args)
    session.run('cat', report_file, external=True)

    with open('build/coverage/python.txt') as fd:
        # If there is no undocumented files, the report should have only 2 lines (header)
        if sum(1 for _ in fd) != 2:
            session.error('sphinx coverage has failed')<|MERGE_RESOLUTION|>--- conflicted
+++ resolved
@@ -192,10 +192,6 @@
     install_myself(session, ['license'])
     session.run('pip', 'install', *REQUIREMENTS_TEST)
     session.run(
-<<<<<<< HEAD
-        'pytest', '-s', '-x', '-v', '-n', '4', '-W', 'ignore::DeprecationWarning:rst2ansi.visitor:',
-        *session.posargs, 'test/integration'
-=======
         'pytest',
         '-s',
         '-n',
@@ -204,7 +200,6 @@
         'ignore::DeprecationWarning:rst2ansi.visitor:',
         *session.posargs,
         'test/integration',
->>>>>>> 054326de
     )
 
 
