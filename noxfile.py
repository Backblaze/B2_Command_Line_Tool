--- conflicted
+++ resolved
@@ -54,15 +54,9 @@
 ]
 REQUIREMENTS_BUILD = ['setuptools>=20.2']
 REQUIREMENTS_BUNDLE = [
-<<<<<<< HEAD
-    'pyinstaller==5.12.0',
-    "patchelf-wrapper==1.2.0;platform_system=='Linux'",
-    "staticx==0.13.9;platform_system=='Linux'",
-=======
     'pyinstaller~=5.12',
     "patchelf-wrapper==1.2.0;platform_system=='Linux'",
     "staticx~=0.13.9;platform_system=='Linux'",
->>>>>>> f2512b89
 ]
 
 WINDOWS_TIMESTAMP_SERVER = 'http://timestamp.digicert.com'
